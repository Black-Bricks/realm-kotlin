/*
 * Copyright 2022 Realm Inc.
 *
 * Licensed under the Apache License, Version 2.0 (the "License");
 * you may not use this file except in compliance with the License.
 * You may obtain a copy of the License at
 *
 * http://www.apache.org/licenses/LICENSE-2.0
 *
 * Unless required by applicable law or agreed to in writing, software
 * distributed under the License is distributed on an "AS IS" BASIS,
 * WITHOUT WARRANTIES OR CONDITIONS OF ANY KIND, either express or implied.
 * See the License for the specific language governing permissions and
 * limitations under the License.
 */

package io.realm.kotlin.entities.sync

import io.realm.kotlin.ext.realmListOf
import io.realm.kotlin.schema.RealmStorageType
import io.realm.kotlin.types.ObjectId
import io.realm.kotlin.types.RealmInstant
import io.realm.kotlin.types.RealmList
import io.realm.kotlin.types.RealmObject
import io.realm.kotlin.types.annotations.PrimaryKey
import kotlin.random.Random

private typealias FieldDataFactory = (SyncObjectWithAllTypes) -> Unit
private typealias FieldValidator = (SyncObjectWithAllTypes) -> Unit

class SyncObjectWithAllTypes : RealmObject {
    @PrimaryKey
    var _id: String = "id-${Random.nextLong()}"

    // Non-nullable types
    var stringField: String = "hello world"
    var byteField: Byte = 0
    var charField: Char = 0.toChar()
    var shortField: Short = 0
    var intField: Int = 0
    var longField: Long = 0
    var booleanField: Boolean = true
    var doubleField: Double = 0.0
    var floatField: Float = 0.0.toFloat()
    var realmInstantField: RealmInstant = RealmInstant.MIN
    var objectIdField: ObjectId = ObjectId.create()
    var binaryField: ByteArray = byteArrayOf(42)
    var objectField: SyncObjectWithAllTypes? = null

    // Nullable types
    var stringNullableField: String? = null
    var byteNullableField: Byte? = null
    var charNullableField: Char? = null
    var shortNullableField: Short? = null
    var intNullableField: Int? = null
    var longNullableField: Long? = null
    var booleanNullableField: Boolean? = null
    var doubleNullableField: Double? = null
    var floatNullableField: Float? = null
    var realmInstantNullableField: RealmInstant? = null
    var objectIdNullableField: ObjectId? = null
    var binaryNullableField: ByteArray? = null
    var objectNullableField: SyncObjectWithAllTypes? = null

    // RealmLists
    var stringRealmList: RealmList<String> = realmListOf("hello world")
    var byteRealmList: RealmList<Byte> = realmListOf(0)
    var charRealmList: RealmList<Char> = realmListOf(0.toChar())
    var shortRealmList: RealmList<Short> = realmListOf(0)
    var intRealmList: RealmList<Int> = realmListOf(0)
    var longRealmList: RealmList<Long> = realmListOf(0)
    var booleanRealmList: RealmList<Boolean> = realmListOf(true)
    var doubleRealmList: RealmList<Double> = realmListOf(0.0)
    var floatRealmList: RealmList<Float> = realmListOf(0.0.toFloat())
    var realmInstantRealmList: RealmList<RealmInstant> = realmListOf(RealmInstant.MIN)
    var objectIdRealmList: RealmList<ObjectId> = realmListOf(ObjectId.create())
    var binaryRealmList: RealmList<ByteArray> = realmListOf(byteArrayOf(42))
    var objectRealmList: RealmList<SyncObjectWithAllTypes> = realmListOf()

    // Nullable RealmLists of primitive values, not currently supported by Sync
    // Nullable Object lists, not currently supported by Core

    companion object {

        // Mapping between each Core Field type and functions that can insert data for that type
        // and also verify the value. This can be used to test objects that has been roundtripped
        // through Sync.
        private val mapper: Map<RealmStorageType, Pair<FieldDataFactory, FieldValidator>> =
            mutableMapOf<RealmStorageType, Pair<FieldDataFactory, FieldValidator>>()
                .also { map ->
                    RealmStorageType.values().forEach { type: RealmStorageType ->
                        map[type] = when (type) {
                            RealmStorageType.INT -> {
                                Pair(
                                    { obj: SyncObjectWithAllTypes ->
                                        obj.intField = 42
                                        obj.intNullableField = 42
                                        obj.intRealmList = realmListOf(42)
                                    },
                                    { obj: SyncObjectWithAllTypes ->
                                        assertEquals(42, obj.intField)
                                        assertEquals(42, obj.intNullableField)
                                        assertEquals(42, obj.intRealmList.first())
                                    }
                                )
                            }
                            RealmStorageType.BOOL -> {
                                Pair(
                                    { obj: SyncObjectWithAllTypes ->
                                        obj.booleanField = true
                                        obj.booleanNullableField = true
                                        obj.booleanRealmList = realmListOf(true, false)
                                    },
                                    { obj: SyncObjectWithAllTypes ->
                                        assertEquals(true, obj.booleanField)
                                        assertEquals(true, obj.booleanNullableField)
                                        assertEquals(true, obj.booleanRealmList[0])
                                        assertEquals(false, obj.booleanRealmList[1])
                                    }
                                )
                            }
                            RealmStorageType.STRING -> {
                                Pair(
                                    { obj: SyncObjectWithAllTypes ->
                                        obj.stringField = "Foo"
                                        obj.stringNullableField = "Bar"
                                        obj.stringRealmList = realmListOf("Foo", "")
                                    },
                                    { obj: SyncObjectWithAllTypes ->
                                        assertEquals("Foo", obj.stringField)
                                        assertEquals("Bar", obj.stringNullableField)
                                        assertEquals("Foo", obj.stringRealmList[0])
                                        assertEquals("", obj.stringRealmList[1])
                                    }
                                )
                            }
                            RealmStorageType.OBJECT -> {
                                Pair(
                                    { obj: SyncObjectWithAllTypes ->
                                        obj.objectField = SyncObjectWithAllTypes().apply {
                                            stringField = "child1"
                                        }
                                        obj.objectNullableField = null
                                        obj.objectRealmList =
                                            realmListOf(
                                                SyncObjectWithAllTypes().apply {
                                                    stringField = "child2"
                                                }
                                            )
                                    },
                                    { obj: SyncObjectWithAllTypes ->
                                        assertEquals("child1", obj.objectField!!.stringField)
                                        assertEquals(null, obj.objectNullableField)
                                        assertEquals(
                                            "child2",
                                            obj.objectRealmList.first().stringField
                                        )
                                    }
                                )
                            }
                            RealmStorageType.FLOAT -> {
                                Pair(
                                    { obj: SyncObjectWithAllTypes ->
                                        obj.floatField = 1.23F
                                        obj.floatNullableField = 1.23F
                                        obj.floatRealmList =
                                            realmListOf(1.23F, Float.MIN_VALUE, Float.MAX_VALUE)
                                    },
                                    { obj: SyncObjectWithAllTypes ->
                                        assertEquals(1.23F, obj.floatField)
                                        assertEquals(1.23F, obj.floatNullableField)
                                        assertEquals(1.23F, obj.floatRealmList[0])
                                        assertEquals(Float.MIN_VALUE, obj.floatRealmList[1])
                                        assertEquals(Float.MAX_VALUE, obj.floatRealmList[2])
                                    }
                                )
                            }
                            RealmStorageType.DOUBLE -> {
                                Pair(
                                    { obj: SyncObjectWithAllTypes ->
                                        obj.doubleField = 1.234
                                        obj.doubleNullableField = 1.234
                                        obj.doubleRealmList =
                                            realmListOf(1.234, Double.MIN_VALUE, Double.MAX_VALUE)
                                    },
                                    { obj: SyncObjectWithAllTypes ->
                                        assertEquals(1.234, obj.doubleField)
                                        assertEquals(1.234, obj.doubleNullableField)
                                        assertEquals(1.234, obj.doubleRealmList[0])
                                        assertEquals(Double.MIN_VALUE, obj.doubleRealmList[1])
                                        assertEquals(Double.MAX_VALUE, obj.doubleRealmList[2])
                                    },
                                )
                            }
                            RealmStorageType.TIMESTAMP -> {
                                Pair(
                                    { obj: SyncObjectWithAllTypes ->
                                        obj.realmInstantField = RealmInstant.from(1, 1)
                                        obj.realmInstantNullableField =
                                            RealmInstant.from(-1, -1)
                                        obj.realmInstantRealmList =
                                            realmListOf(RealmInstant.MIN, RealmInstant.MAX)
                                    },
                                    { obj: SyncObjectWithAllTypes ->
                                        assertEquals(
                                            RealmInstant.from(1, 1),
                                            obj.realmInstantField
                                        )
                                        assertEquals(
                                            RealmInstant.from(-1, -1),
                                            obj.realmInstantNullableField
                                        )
                                        assertEquals(RealmInstant.MIN, obj.realmInstantRealmList[0])
                                        assertEquals(RealmInstant.MAX, obj.realmInstantRealmList[1])
                                    },
                                )
                            }
                            RealmStorageType.OBJECT_ID -> {
                                val minObjId = ObjectId.from("000000000000000000000000")
                                val maxObjId = ObjectId.from("ffffffffffffffffffffffff")
                                val randomObjId = ObjectId.from("503f1f77bcf86cd793439011")
                                Pair(
                                    { obj: SyncObjectWithAllTypes ->
                                        obj.objectIdField = randomObjId
                                        obj.objectIdNullableField = randomObjId
                                        obj.objectIdRealmList = realmListOf(minObjId, maxObjId)
                                    },
                                    { obj: SyncObjectWithAllTypes ->
                                        assertEquals(randomObjId, obj.objectIdField)
                                        assertEquals(randomObjId, obj.objectIdNullableField)
                                        assertEquals(minObjId, obj.objectIdRealmList[0])
                                        assertEquals(maxObjId, obj.objectIdRealmList[1])
                                    },
                                )
                            }
<<<<<<< HEAD
                            RealmStorageType.UUID -> {
                                // TODO implemented on another PR
                                Pair(
                                    { obj: SyncObjectWithAllTypes ->
                                    },
                                    { obj: SyncObjectWithAllTypes ->
=======
                            RealmStorageType.BINARY -> {
                                Pair(
                                    { obj: SyncObjectWithAllTypes ->
                                        obj.binaryField = byteArrayOf(22)
                                        obj.binaryNullableField = byteArrayOf(22)
                                        obj.binaryRealmList =
                                            realmListOf(
                                                byteArrayOf(22),
                                                byteArrayOf(44, 66),
                                                byteArrayOf(11, 33)
                                            )
                                    },
                                    { obj: SyncObjectWithAllTypes ->
                                        assertContentEquals(byteArrayOf(22), obj.binaryField)
                                        assertContentEquals(byteArrayOf(22), obj.binaryNullableField)
                                        assertContentEquals(byteArrayOf(22), obj.binaryRealmList[0])
                                        assertContentEquals(byteArrayOf(44, 66), obj.binaryRealmList[1])
                                        assertContentEquals(byteArrayOf(11, 33), obj.binaryRealmList[2])
>>>>>>> 4d47a7e6
                                    },
                                )
                            }
                            else -> TODO("Missing support for type: $type")
                        }
                    }
                }

        private fun assertEquals(value: Any?, other: Any?) {
            if (value != other) {
                throw IllegalStateException("Values do not match: '$value' vs. '$other'")
            }
        }

        private fun assertContentEquals(value: ByteArray?, other: ByteArray?) {
            value?.forEachIndexed { index, byte ->
                val actual = other?.get(index)
                if (byte != actual) {
                    throw IllegalStateException("Values do not match: '$value' vs. '$other'")
                }
            }
        }

        /**
         * Create an object with sample data for all supported Core field types.
         */
        fun createWithSampleData(primaryKey: String): SyncObjectWithAllTypes {
            return SyncObjectWithAllTypes().also { obj ->
                obj._id = primaryKey
                RealmStorageType.values().forEach { type: RealmStorageType ->
                    val dataFactory: FieldDataFactory = mapper[type]!!.first
                    dataFactory(obj)
                }
            }
        }

        /**
         * Validate that the incoming object has all the expected sample data
         *
         * @return `true` if the object matches.
         * @throws IllegalStateException if the comparison failed.
         */
        fun compareAgainstSampleData(obj: SyncObjectWithAllTypes): Boolean {
            RealmStorageType.values().forEach { type: RealmStorageType ->
                val dataValidator: FieldValidator = mapper[type]!!.second
                dataValidator(obj)
            }
            return true
        }
    }
}<|MERGE_RESOLUTION|>--- conflicted
+++ resolved
@@ -233,14 +233,15 @@
                                     },
                                 )
                             }
-<<<<<<< HEAD
                             RealmStorageType.UUID -> {
                                 // TODO implemented on another PR
                                 Pair(
                                     { obj: SyncObjectWithAllTypes ->
                                     },
                                     { obj: SyncObjectWithAllTypes ->
-=======
+                                    },
+                                )
+                            }
                             RealmStorageType.BINARY -> {
                                 Pair(
                                     { obj: SyncObjectWithAllTypes ->
@@ -259,7 +260,6 @@
                                         assertContentEquals(byteArrayOf(22), obj.binaryRealmList[0])
                                         assertContentEquals(byteArrayOf(44, 66), obj.binaryRealmList[1])
                                         assertContentEquals(byteArrayOf(11, 33), obj.binaryRealmList[2])
->>>>>>> 4d47a7e6
                                     },
                                 )
                             }
