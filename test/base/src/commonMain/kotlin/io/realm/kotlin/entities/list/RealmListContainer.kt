--- conflicted
+++ resolved
@@ -42,11 +42,8 @@
     var doubleListField: RealmList<Double> = realmListOf()
     var timestampListField: RealmList<RealmInstant> = realmListOf()
     var objectIdListField: RealmList<ObjectId> = realmListOf()
-<<<<<<< HEAD
     var uuidListField: RealmList<RealmUUID> = realmListOf()
-=======
     var binaryListField: RealmList<ByteArray> = realmListOf()
->>>>>>> 4d47a7e6
     var objectListField: RealmList<RealmListContainer> = realmListOf()
     var embeddedRealmObjectListField: RealmList<EmbeddedLevel1> = realmListOf()
 
@@ -61,11 +58,8 @@
     var nullableDoubleListField: RealmList<Double?> = realmListOf()
     var nullableTimestampListField: RealmList<RealmInstant?> = realmListOf()
     var nullableObjectIdListField: RealmList<ObjectId?> = realmListOf()
-<<<<<<< HEAD
     var nullableUUIDListField: RealmList<RealmUUID?> = realmListOf()
-=======
     var nullableBinaryListField: RealmList<ByteArray?> = realmListOf()
->>>>>>> 4d47a7e6
 
     companion object {
 
@@ -82,11 +76,8 @@
             Double::class to RealmListContainer::doubleListField as KMutableProperty1<RealmListContainer, RealmList<Any>>,
             RealmInstant::class to RealmListContainer::timestampListField as KMutableProperty1<RealmListContainer, RealmList<Any>>,
             ObjectId::class to RealmListContainer::objectIdListField as KMutableProperty1<RealmListContainer, RealmList<Any>>,
-<<<<<<< HEAD
             RealmUUID::class to RealmListContainer::uuidListField as KMutableProperty1<RealmListContainer, RealmList<Any>>,
-=======
             ByteArray::class to RealmListContainer::binaryListField as KMutableProperty1<RealmListContainer, RealmList<Any>>,
->>>>>>> 4d47a7e6
             RealmObject::class to RealmListContainer::objectListField as KMutableProperty1<RealmListContainer, RealmList<Any>>
         ).toMap()
 
@@ -103,11 +94,8 @@
             Double::class to RealmListContainer::nullableDoubleListField as KMutableProperty1<RealmListContainer, RealmList<Any?>>,
             RealmInstant::class to RealmListContainer::nullableTimestampListField as KMutableProperty1<RealmListContainer, RealmList<Any?>>,
             ObjectId::class to RealmListContainer::nullableObjectIdListField as KMutableProperty1<RealmListContainer, RealmList<Any?>>,
-<<<<<<< HEAD
-            RealmUUID::class to RealmListContainer::nullableUUIDListField as KMutableProperty1<RealmListContainer, RealmList<Any?>>
-=======
+            RealmUUID::class to RealmListContainer::nullableUUIDListField as KMutableProperty1<RealmListContainer, RealmList<Any?>>,
             ByteArray::class to RealmListContainer::nullableBinaryListField as KMutableProperty1<RealmListContainer, RealmList<Any?>>
->>>>>>> 4d47a7e6
         ).toMap()
     }
 }
