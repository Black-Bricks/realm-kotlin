/*
 * Copyright 2021 Realm Inc.
 *
 * Licensed under the Apache License, Version 2.0 (the "License");
 * you may not use this file except in compliance with the License.
 * You may obtain a copy of the License at
 *
 * http://www.apache.org/licenses/LICENSE-2.0
 *
 * Unless required by applicable law or agreed to in writing, software
 * distributed under the License is distributed on an "AS IS" BASIS,
 * WITHOUT WARRANTIES OR CONDITIONS OF ANY KIND, either express or implied.
 * See the License for the specific language governing permissions and
 * limitations under the License.
 */

package io.realm.kotlin.entities

import io.realm.kotlin.types.ObjectId
import io.realm.kotlin.types.RealmInstant
import io.realm.kotlin.types.RealmObject
import io.realm.kotlin.types.RealmUUID

class Nullability : RealmObject {
    var stringNullable: String? = null
    var stringNonNullable: String = ""
    var booleanNullable: Boolean? = null

    var byteNullable: Byte? = null
    var charNullable: Char? = null
    var shortNullable: Short? = null
    var intNullable: Int? = null
    var longNullability: Long? = null

    var floatNullable: Float? = null
    var doubleField: Double? = null
    var timestampField: RealmInstant? = null
    var objectIdField: ObjectId? = null
<<<<<<< HEAD
    var uuidField: RealmUUID? = null
=======
    var binaryField: ByteArray? = null
>>>>>>> 4d47a7e6
    var objectField: Nullability? = null
}<|MERGE_RESOLUTION|>--- conflicted
+++ resolved
@@ -36,10 +36,7 @@
     var doubleField: Double? = null
     var timestampField: RealmInstant? = null
     var objectIdField: ObjectId? = null
-<<<<<<< HEAD
     var uuidField: RealmUUID? = null
-=======
     var binaryField: ByteArray? = null
->>>>>>> 4d47a7e6
     var objectField: Nullability? = null
 }