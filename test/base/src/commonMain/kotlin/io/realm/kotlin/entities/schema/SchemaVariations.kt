/*
 * Copyright 2021 Realm Inc.
 *
 * Licensed under the Apache License, Version 2.0 (the "License");
 * you may not use this file except in compliance with the License.
 * You may obtain a copy of the License at
 *
 * http://www.apache.org/licenses/LICENSE-2.0
 *
 * Unless required by applicable law or agreed to in writing, software
 * distributed under the License is distributed on an "AS IS" BASIS,
 * WITHOUT WARRANTIES OR CONDITIONS OF ANY KIND, either express or implied.
 * See the License for the specific language governing permissions and
 * limitations under the License.
 */

package io.realm.kotlin.entities.schema

import io.realm.kotlin.entities.Sample
import io.realm.kotlin.ext.realmListOf
import io.realm.kotlin.types.ObjectId
import io.realm.kotlin.types.RealmInstant
import io.realm.kotlin.types.RealmList
import io.realm.kotlin.types.RealmObject
import io.realm.kotlin.types.RealmUUID
import io.realm.kotlin.types.annotations.Index
import io.realm.kotlin.types.annotations.PrimaryKey

/**
 * Class used for testing of the schema API; thus, doesn't exhaust modeling features but provides
 * sufficient model features to cover all code paths of the schema API.
 */
class SchemaVariations : RealmObject {
    // Value properties
    var bool: Boolean = false
    var byte: Byte = 0
    var char: Char = 'a'
    var short: Short = 5
    var int: Int = 5
    var long: Long = 5L
    var float: Float = 5f
    var double: Double = 5.0

    @PrimaryKey
    var string: String = "Realm"
    var date: RealmInstant = RealmInstant.from(0, 0)
    var objectId: ObjectId = ObjectId.create()
<<<<<<< HEAD
    var uuid: RealmUUID = RealmUUID.random()
=======
    var binary: ByteArray = byteArrayOf(22, 66)

>>>>>>> 4d47a7e6
    @Index
    var nullableString: String? = "Realm"
    var nullableRealmObject: Sample? = null

    // List properties
    var boolList: RealmList<Boolean> = realmListOf()
    var byteList: RealmList<Byte> = realmListOf()
    var charList: RealmList<Char> = realmListOf()
    var shortList: RealmList<Short> = realmListOf()
    var intList: RealmList<Int> = realmListOf()
    var longList: RealmList<Long> = realmListOf()
    var floatList: RealmList<Float> = realmListOf()
    var doubleList: RealmList<Double> = realmListOf()
    var stringList: RealmList<String> = realmListOf()
    var dateList: RealmList<RealmInstant> = realmListOf()
    var objectIdList: RealmList<ObjectId> = realmListOf()
<<<<<<< HEAD
    var uuidList: RealmList<RealmUUID> = realmListOf()
=======
    var binaryList: RealmList<ByteArray> = realmListOf()
>>>>>>> 4d47a7e6

    var objectList: RealmList<Sample> = realmListOf()

    var nullableStringList: RealmList<String?> = realmListOf()
}<|MERGE_RESOLUTION|>--- conflicted
+++ resolved
@@ -45,12 +45,9 @@
     var string: String = "Realm"
     var date: RealmInstant = RealmInstant.from(0, 0)
     var objectId: ObjectId = ObjectId.create()
-<<<<<<< HEAD
     var uuid: RealmUUID = RealmUUID.random()
-=======
     var binary: ByteArray = byteArrayOf(22, 66)
 
->>>>>>> 4d47a7e6
     @Index
     var nullableString: String? = "Realm"
     var nullableRealmObject: Sample? = null
@@ -67,11 +64,8 @@
     var stringList: RealmList<String> = realmListOf()
     var dateList: RealmList<RealmInstant> = realmListOf()
     var objectIdList: RealmList<ObjectId> = realmListOf()
-<<<<<<< HEAD
     var uuidList: RealmList<RealmUUID> = realmListOf()
-=======
     var binaryList: RealmList<ByteArray> = realmListOf()
->>>>>>> 4d47a7e6
 
     var objectList: RealmList<Sample> = realmListOf()
 
