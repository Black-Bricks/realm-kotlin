--- conflicted
+++ resolved
@@ -17,11 +17,7 @@
 
 object Realm {
     val ciBuild = (System.getenv("JENKINS_HOME") != null)
-<<<<<<< HEAD
     const val version = "1.8.0-SNAPSHOT"
-=======
-    const val version = "1.7.2-SNAPSHOT"
->>>>>>> 11a01909
     const val group = "io.realm.kotlin"
     const val projectUrl = "https://realm.io"
     const val pluginPortalId = "io.realm.kotlin"
