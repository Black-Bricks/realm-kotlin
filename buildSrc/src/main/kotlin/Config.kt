--- conflicted
+++ resolved
@@ -17,11 +17,7 @@
 
 object Realm {
     val ciBuild = (System.getenv("JENKINS_HOME") != null)
-<<<<<<< HEAD
-    const val version = "0.11.2-SNAPSHOT"
-=======
-    const val version = "1.0.0-SNAPSHOT"
->>>>>>> dcdc5db2
+    const val version = "1.0.0"
     const val group = "io.realm.kotlin"
     const val projectUrl = "https://realm.io"
     const val pluginPortalId = "io.realm.kotlin"
