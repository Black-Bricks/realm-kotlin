<<<<<<< HEAD
## 1.2.1 (YYYY-MM-DD)

### Breaking Changes
* None.

### Enhancements
* None.

### Fixed
* [Sync] Using `SyncConfiguration.Builder.waitForInitialRemoteDataOpen()` is now much faster if the server realm contains a lot of data.

### Compatibility
* This release is compatible with:
  * Kotlin 1.6.10 and above.
  * Coroutines 1.6.0-native-mt. Also compatible with Coroutines 1.6.0 but requires enabling of the new memory model and disabling of freezing, see https://github.com/realm/realm-kotlin#kotlin-memory-model-and-coroutine-compatibility for details on that.
  * AtomicFu 0.17.0 and above.
* Minimum Gradle version: 6.1.1.
* Minimum Android Gradle Plugin version: 4.0.0.
* Minimum Android SDK: 16.

### Internal
* None.
=======
## 1.3.0 (YYYY-MM-DD)

### Breaking Changes

### Enhancements
* [Sync] Support for `User.getProviderType()`.
* [Sync] Support for `User.getAccessToken()`.
* [Sync] Support for `User.getRefreshToken()`.
* [Sync] Support for `User.getDeviceId()`.
### Fixed

### Compatibility

### Internal
>>>>>>> ff2b378c

## 1.2.0 (2022-09-30)

### Breaking Changes
* `RealmResults.query()` now returns a `RealmQuery` instead of a `RealmResults`.

### Enhancements
* Added support for `MutableRealmInt` in model classes. The new type behaves like a reference to a `Long`, but also supports `increment` and `decrement` methods. These methods implement a conflict-free replicated data type, whose value will converge even when changed across distributed devices with poor connections.
* [Sync] Support for `User.linkCredentials()`.
* [Sync] Support for `User.identities`, which will return all login types available to the user.
* [Sync] `User.id` as a replacement for `User.identity`. `User.identity` has been marked as deprecated.

### Fixed
* Classes using `RealmObject` or `EmbeddedRealmObject` as a generics type would be modified by the compiler plugin causing compilation errors. (Issue [981] (https://github.com/realm/realm-kotlin/issues/981))
* Ordering not respected for `RealmQuery.first()`. (Issue [#953](https://github.com/realm/realm-kotlin/issues/953))
* Sub-querying on a RealmResults ignored the original filter. (Issue [#998](https://github.com/realm/realm-kotlin/pull/998))
* `RealmResults.query()` semantic returning `RealmResults` was wrong, the return type should be a `RealmQuery`. (Issue [#1013](https://github.com/realm/realm-kotlin/pull/1013))
* Crash when logging messages with formatting specifiers. (Issue [#1034](https://github.com/realm/realm-kotlin/issues/1034))

### Compatibility
* This release is compatible with:
  * Kotlin 1.6.10 - 1.7.10. 1.7.20 support is tracked here: https://github.com/realm/realm-kotlin/issues/1024
  * Ktor 1.6.8. Ktor 2 support is tracked here: https://github.com/realm/realm-kotlin/issues/788
  * Coroutines 1.6.0-native-mt. Also compatible with Coroutines 1.6.0 but requires enabling of the new memory model and disabling of freezing, see https://github.com/realm/realm-kotlin#kotlin-memory-model-and-coroutine-compatibility for details on that.
  * AtomicFu 0.17.0 and above.
* Minimum Gradle version: 6.1.1.
* Minimum Android Gradle Plugin version: 4.0.0.
* Minimum Android SDK: 16.

### Internal
* Updated to Realm Core 12.7.0, commit 18abbb4e9dc268620fa499923a92921bf26db8c6.
* Updated to Kotlin Compile Testing 1.4.9.


## 1.1.0 (2022-08-23)

### Breaking Changes
* None.

### Enhancements
* Added support for `RealmSet` in model classes. `RealmSet` is a collection of unique elements. See the class documentation for more details.
* Added support for `UUID` through a new property type: `RealmUUID`.
* Support for `Realm.writeCopyTo(configuration)`.
* [Sync] Add support for `User.delete()`, making it possible to delete user data on the server side (Issue [#491](https://github.com/realm/realm-kotlin/issues/491)).
* [Sync] It is now possible to create multiple anonymous users by specifying `Credentials.anonymous(reuseExisting = false)` when logging in to an App.

### Fixed
* `Realm.deleteRealm(config)` would throw an exception if the file didn't exist.
* Returning deleted objects from `Realm.write` and `Realm.writeBlocking` threw a non-sensical `NullPointerException`. Returning such a value is not allowed and now throws an `IllegalStateException`. (Issue [#965](https://github.com/realm/realm-kotlin/issues/965))
* [Sync] AppErrors and SyncErrors with unmapped category or error codes caused a crash. (Issue [951] (https://github.com/realm/realm-kotlin/pull/951))

### Compatibility
* This release is compatible with:
  * Kotlin 1.6.10 and above.
  * Coroutines 1.6.0-native-mt. Also compatible with Coroutines 1.6.0 but requires enabling of the new memory model and disabling of freezing, see https://github.com/realm/realm-kotlin#kotlin-memory-model-and-coroutine-compatibility for details on that.
  * AtomicFu 0.17.0.
* Minimum Gradle version: 6.1.1.  
* Minimum Android Gradle Plugin version: 4.0.0.
* Minimum Android SDK: 16.

### Internal
* Updated to Realm Core 12.5.1, commit 6f6a0f415bd33cf2ced4467e36a47f7c84f0a1d7.
* Updated to Gradle 7.5.1.
* Updated to Android Gradle Plugin 7.2.2.
* Updated to CMake 3.22.1
* Updated to Android targetSdk 33.
* Updated to Android compileSdkVersion 33.
* Updated to Android Build Tools 33.0.0.
* Updated to Android NDK 23.2.8568313.


## 1.0.2 (2022-08-05)

### Breaking Changes
* None.

### Enhancements
* None.

### Fixed
* Missing proguard configuration for `CoreErrorUtils`. (Issue [#942](https://github.com/realm/realm-kotlin/issues/942))
* [Sync] Embedded Objects could not be added to the schema for `SyncConfiguration`s. (Issue [#945](https://github.com/realm/realm-kotlin/issues/945)).

### Compatibility
* This release is compatible with:
  * Kotlin 1.6.10 and above.
  * Coroutines 1.6.0-native-mt. Also compatible with Coroutines 1.6.0 but requires enabling of the new memory model and disabling of freezing, see https://github.com/realm/realm-kotlin#kotlin-memory-model-and-coroutine-compatibility for details on that.
  * AtomicFu 0.17.0.
* Minimum Gradle version: 6.1.1.  
* Minimum Android Gradle Plugin version: 4.0.0.
* Minimum Android SDK: 16.

### Internal
* None.


## 1.0.1 (2022-07-07)

### Breaking Changes
* None.

### Enhancements
* Added support for `ByteArray`. ([#584](https://github.com/realm/realm-kotlin/issues/584))

### Fixed
* Fixed JVM memory leak when passing string to C-API. (Issue [#890](https://github.com/realm/realm-kotlin/issues/890))
* Fixed crash present on release-mode apps using Sync due to missing Proguard exception for `ResponseCallback`.
* The compiler plugin did not set the generic parameter correctly for an internal field inside model classes. This could result in other libraries that operated on the source code throwing an error of the type: `undeclared type variable: T`. (Issue [#901](https://github.com/realm/realm-kotlin/issues/901))
* String read from a realm was mistakenly treated as zero-terminated, resulting in strings with `\0`-characters to be truncated when read. Inserting data worked correctly. (Issue [#911](https://github.com/realm/realm-kotlin/issues/911))
* [Sync] Fix internal ordering of `EmailPasswordAuth.resetPassword(...)` arguments. (Issue [#885](https://github.com/realm/realm-kotlin/issues/885))
* [Sync] Sync error events not requiring a Client Reset incorrectly assumed they had to include a path to a recovery Realm file. (Issue [#895](https://github.com/realm/realm-kotlin/issues/895))

### Compatibility
* This release is compatible with:
  * Kotlin 1.6.10 and above.
  * Coroutines 1.6.0-native-mt. Also compatible with Coroutines 1.6.0 but requires enabling of the new memory model and disabling of freezing, see https://github.com/realm/realm-kotlin#kotlin-memory-model-and-coroutine-compatibility for details on that.
  * AtomicFu 0.17.0.
* Minimum Gradle version: 6.1.1.  
* Minimum Android Gradle Plugin version: 4.0.0.
* Minimum Android SDK: 16.

### Internal
* None.


## 1.0.0 (2022-06-07)

### Breaking Changes
* Move all classes from package `io.realm` to `io.realm.kotlin`. This allows Realm Java and Realm Kotlin to be included in the same app without having class name conflicts. *WARNING:* While both libraries can be configured to open the same file, doing so concurrently is currently not supported and can lead to corrupted realm files.
* Updated default behavior for implicit import APIs (realm objects setters and list add/insert/set-operations) to update existing objects with similar primary key instead of throwing. (Issue [#849](https://github.com/realm/realm-kotlin/issues/849))
* Introduced `BaseRealmObject` as base interface of `RealmObject` and `DynamicRealmObject` to prepare for future embedded object support.
  * Most APIs accepts `BaseRealmObject` instead of `RealmObject`.
  * `DynamicRealmObject` no longer implements `RealmObject` but only `BaseRealmObject`
  * Besides the changes of base class of `DynamicRealmObject`, this should not require and code changes.
* Moved all modeling defining types to `io.realm.kotlin.types`
  * Moved `BaseRealmObject`, `RealmObject`, `EmbeddedObject`, `RealmList`, `RealmInstant` and `ObjectId` from `io.realm` to `io.realm.kotlin.types`
* Moved `RealmResults` from `io.realm` to `io.realm.kotlin.query`
* Reworked API for dynamic objects.
  * Support for unmanaged dynamic objects through `DynamicMutableRealmObject.create()`.
  * Replaced `DynamicMutableRealm.create()` with `DynamicMutableRealm.copyToRealm()` similar to `MutableRealm.copyToRealm()`.
* Moved `io.realm.MutableRealm.UpdatePolicy` to top-level class `io.realm.kotlin.UpdatePolicy` as it now also applies to `DynamicMutableRealm.copyToRealm()`.
* Deleted `Queryable`-interface and removed it from `RealmResults`.
* Moved extension methods on `BaseRealmObject`, `MutableRealm`, `TypedRealm`, `Realm` and `Iterable` from `io.realm` to `io.realm.kotlin.ext`
* Moved `io.realm.MutableRealm.UpdatePolicy` to top-level class `io.realm.UpdatePolicy` as it now also applies to `DynamicMutableRealm.copyToRealm()`
* All exceptions from Realm now has `RealmException` as their base class instead of `RealmCoreException` or `Exception`.
* Aligned factory methods naming. (Issue [#835](https://github.com/realm/realm-kotlin/issues/835))
  * Renamed `RealmConfiguration.with(...)` to `RealmConfiguration.create(...)`
  * Renamed `SyncConfiguration.with(...)` to `SyncConfiguration.create(...)`
  * Renamed `RealmInstant.fromEpochSeconds(...)` to `RealmInstant.from(...)`
* Reduced `DynamicMutableRealm` APIs (`copyToRealm()` and `findLatest()`) to only allow import and lookup of `DynamicRealmObject`s.

### Enhancements
* [Sync] Support for Flexible Sync through `Realm.subscriptions`. (Issue [#824](https://github.com/realm/realm-kotlin/pull/824))
* [Sync] Added support for `ObjectId` ([#652](https://github.com/realm/realm-kotlin/issues/652)). `ObjectId` can be used as a primary key in model definition.
* [Sync] Support for `SyncConfiguration.Builder.InitialData()`. (Issue [#422](https://github.com/realm/realm-kotlin/issues/422))
* [Sync] Support for `SyncConfiguration.Builder.initialSubscriptions()`. (Issue [#831](https://github.com/realm/realm-kotlin/issues/831))
* [Sync] Support for `SyncConfiguration.Builder.waitForInitialRemoteData()`. (Issue [#821](https://github.com/realm/realm-kotlin/issues/821))
* [Sync] Support for accessing and controlling the session state through `SyncSession.state`, `SyncSession.pause()` and `SyncSession.resume()`.
* [Sync] Added `SyncConfiguration.syncClientResetStrategy` which enables support for client reset via `DiscardUnsyncedChangesStrategy` for partition-based realms and `ManuallyRecoverUnsyncedChangesStrategy` for Flexible Sync realms.
* [Sync] Support `ObjectId` as a partition key.
* Support for embedded objects. (Issue [#551](https://github.com/realm/realm-kotlin/issues/551))
* Support for `RealmConfiguration.Builder.initialData()`. (Issue [#579](https://github.com/realm/realm-kotlin/issues/579))
* Preparing the compiler plugin to be compatible with Kotlin `1.7.0-RC`. (Issue [#843](https://github.com/realm/realm-kotlin/issues/843))
* Added `AppConfiguration.create(...)` as convenience method for `AppConfiguration.Builder(...).build()` (Issue [#835](https://github.com/realm/realm-kotlin/issues/835))

### Fixed
* Fix missing symbol (`___bid_IDEC_glbround`) on Apple silicon
* Creating a `RealmConfiguration` off the main thread on Kotlin Native could crash with `IncorrectDereferenceException`. (Issue [#799](https://github.com/realm/realm-kotlin/issues/799))
* Compiler error when using cyclic references in compiled module. (Issue [#339](https://github.com/realm/realm-kotlin/issues/339))

### Compatibility
* This release is compatible with:
  * Kotlin 1.6.10 and above.
  * Coroutines 1.6.0-native-mt. Also compatible with Coroutines 1.6.0 but requires enabling of the new memory model and disabling of freezing, see https://github.com/realm/realm-kotlin#kotlin-memory-model-and-coroutine-compatibility for details on that.
  * AtomicFu 0.17.0.
* Minimum Gradle version: 6.1.1.  
* Minimum Android Gradle Plugin version: 4.0.0.
* Minimum Android SDK: 16.

### Internal
* Updated to Realm Core 12.1.0, commit f8f6b3730e32dcc5b6564ebbfa5626a640cdb52a.


## 0.11.1 (2022-05-05)

### Breaking Changes
* None.

### Enhancements
* None.

### Fixed
* Fix crash in list notification listener (Issue [#827](https://github.com/realm/realm-kotlin/issues/827), since 0.11.0)

### Compatibility
* This release is compatible with:
  * Kotlin 1.6.10 and above.
  * Coroutines 1.6.0-native-mt. Also compatible with Coroutines 1.6.0 but requires enabling of the new memory model and disabling of freezing, see https://github.com/realm/realm-kotlin#kotlin-memory-model-and-coroutine-compatibility for details on that.
  * AtomicFu 0.17.0.
* Minimum Gradle version: 6.1.1.  
* Minimum Android Gradle Plugin version: 4.0.0.
* Minimum Android SDK: 16.

### Internal
* None.


## 0.11.0 (2022-04-29)

### Breaking Changes
* [Sync] `SyncConfiguration` and `SyncSession` have been moved to `io.realm.mongodb.sync`.
* [Sync] `EmailPasswordAuth` has been movedto `io.realm.mongodb.auth`.
* [Sync] Improved exception hierarchy for App and Sync exceptions. All sync/app exceptions now use `io.realm.mongodb.exceptions.AppException` as their top-level exception type. Many methods have more specialized exceptions for common errors that can be caught and reacted to. See `AppException` documentation for more details.
* [Sync] `SyncConfiguration.directory` is no longer available.
* [Sync] Removed `SyncConfiguration.partitionValue` as it exposed internal implementation details. It will be reintroduced at a later date.

### Enhancements
* [Sync] `EmailPasswordAuth` has been extended with support for: `confirmUser()`, `resendConfirmationEmail()`, `retryCustomConfirmation()`, `sendResetPasswordEmail()` and `resetPassword()`.
* [Sync] Support for new types of `Credentials`: `apiKey`, `apple`, `facebook`, `google` and `jwt`.
* [Sync] Support for the extension property `Realm.syncSession`, which returns the sync session associated with the realm.
* [Sync] Support for `SyncSession.downloadAllServerChanges()` and `SyncSession.uploadAllLocalChanges()`.
* [Sync] Support for `App.allUsers()`.
* [Sync] Support for `SyncConfiguration.with()`.
* [Sync] Support for `null` and `Integer` (along side already existing `String` and `Long`) partition values when using Partion-based Sync.
* [Sync] Support for `User.remove()`.
* [Sync] `AppConfiguration.syncRootDirectory` has been added to allow users to set the root folder containing all files used for data synchronization between the device and MongoDB Realm. (Issue [#795](https://github.com/realm/realm-kotlin/issues/795))
* Encrypted Realms now use OpenSSL 1.1.1n, up from v1.1.1g.

### Fixed
* Fix duplication of list object references when importing existing objects with `copyToRealm(..., updatePolicy = UpdatePolicy.ALL)` (Issue [#805](https://github.com/realm/realm-kotlin/issues/805))
* Bug in the encryption layer that could result in corrupted Realm files. (Realm Core Issue [#5360](https://github.com/realm/realm-core/issues/5360), since 0.10.0)

### Compatibility
* This release is compatible with:
  * Kotlin 1.6.10 and above.
  * Coroutines 1.6.0-native-mt. Also compatible with Coroutines 1.6.0 but requires enabling of the new memory model and disabling of freezing, see https://github.com/realm/realm-kotlin#kotlin-memory-model-and-coroutine-compatibility for details on that.
  * AtomicFu 0.17.0.
* Minimum Gradle version: 6.1.1.  
* Minimum Android Gradle Plugin version: 4.0.0.
* Minimum Android SDK: 16.

### Internal
* Updated to Realm Core 11.15.0, commit 9544b48e52c49e0267c3424b0b92c2f5efd5e2b9.
* Updated to Ktor 1.6.8.
* Updated to Ktlint 0.45.2.
* Rename internal synthetic variables prefix to `io_realm_kotlin_`, so deprecated prefix `$realm$` is avoided.
* Using latest Kotlin version (EAP) for the `kmm-sample` app to test compatibility with the latest/upcoming Kotlin version.


## 0.10.2 (2022-04-01)

### Breaking Changes
* None.

### Enhancements
* None.

### Fixed
* Fix query syntax errors of seemingly correct query (Issue [#683](https://github.com/realm/realm-kotlin/issues/683))
* Fix error when importing lists with existing objects through `copyToRealm` with `UpdatePolicy.ALL` (Issue [#771](https://github.com/realm/realm-kotlin/issues/771))

### Compatibility
* This release is compatible with:
  * Kotlin 1.6.10.
  * Coroutines 1.6.0-native-mt. Also compatible with Coroutines 1.6.0 but requires enabling of the new memory model and disabling of freezing, see https://github.com/realm/realm-kotlin#kotlin-memory-model-and-coroutine-compatibility for details on that.
  * AtomicFu 0.17.0.
* Minimum Gradle version: 6.1.1.  
* Minimum Android Gradle Plugin version: 4.0.0.
* Minimum Android SDK: 16.

### Internal
* None.

## 0.10.1 (2022-03-24)

### Breaking Changes
* None.

### Enhancements
* Reducing the binary size for Android dependency. (Issue [#216](https://github.com/realm/realm-kotlin/issues/216)).
* Using static c++ runtime library (stl) for Android. (Issue [#694](https://github.com/realm/realm-kotlin/issues/694)).

### Fixed
* Fix assignments to `RealmList`-properties on managed objects (Issue [#718](https://github.com/realm/realm-kotlin/issues/718))
* `iosSimulatorArm64` and `iosX64` cinterop dependencies were compiled with unnecessary additional architectures, causing a fat framework to fail with (Issue [#722](https://github.com/realm/realm-kotlin/issues/722))

### Compatibility
* This release is compatible with:
  * Kotlin 1.6.10.
  * Coroutines 1.6.0-native-mt. Also compatible with Coroutines 1.6.0 but requires enabling of the new memory model and disabling of freezing, see https://github.com/realm/realm-kotlin#kotlin-memory-model-and-coroutine-compatibility for details on that.
  * AtomicFu 0.17.0.
* Minimum Gradle version: 6.1.1.  
* Minimum Android Gradle Plugin version: 4.0.0.
* Minimum Android SDK: 16.

### Internal
* None.


## 0.10.0 (2022-03-04)

### Breaking Changes
* `RealmConfiguration.Builder.path()` has been replaced by `RealmConfiguration.Builder.directory()`, which can be combined with `RealmConfiguration.Builder.name()` to form the full path. (Issue [#346](https://github.com/realm/realm-kotlin/issues/346))
* `Realm.observe()` and `RealmObject.observe()` have been renamed to `asFlow()`.
* `RealmObject.asFlow` will throw `UnsupportedOperationException` instead of `IllegalStateException` if called on a live or dynamic object in a write transaction or in a migration.
* `RealmObject.asFlow` will throw `UnsupportedOperationException` instead of `IllegalStateException` if called on a live or dynamic object in a write transaction or in a migration.
* Removed `RealmObject.delete()` and `RealmResults.delete()`. All objects, objects specified by queries and results must be delete through `MutableRealm.delete(...)` and `DynamicMutableRealm.delete(...).
* Removed default empty schema argument for `RealmConfiguration.Builder(schema = ... )` and `SyncConfiguration.Builder(..., schema= ... )` as all configuraitons require a non-empty schema.
* Removed `RealmConfiguration.Builder.schema()`. `RealmConfiguration.Builder(schema = ...)` should be used instead.

### Enhancements
* Add support for Gradle Configuration Cache.
* Improved exception message when attempting to delete frozen objects. (Issue [#616](https://github.com/realm/realm-kotlin/issues/616))
* Added `RealmConfiguration.Builder.compactOnLaunch()`, which can be used to control if a Realm file should be compacted when opened.
* A better error message if a data class was used as model classes. (Issue [#684](https://github.com/realm/realm-kotlin/issues/684))
* A better error message if the Realm plugin was not applied to the module containing model classes. (Issue [#676](https://github.com/realm/realm-kotlin/issues/676))
* A better error message if a class is used that is not part of the schema. (Issue [#680](https://github.com/realm/realm-kotlin/issues/680))
* Add support for fine-grained notification on Realm instances. `Realm.asFlow()` yields `RealmChange` that represent the `InitialRealm` or `UpdatedRealm` states.
* Add support for fine-grained notification on Realm objects. `RealmObject.asFlow()` yields `ObjectChange` that represent the `InitialObject`, `UpdatedObject` or `DeletedObject` states.
* Add support for fine-grained notification on Realm lists. `RealmList.asFlow()` yields `ListChange` that represent the `InitialList`, `UpdatedList` or `DeletedList` states.
* Add support for fine-grained notifications on Realm query results. `RealmResults.asFlow()` yields `ResultsChange` that represent the `InitialResults` or `UpdatedResults` states.
* Add support for fine-grained notifications on `RealmSingleQuery`. `RealmSingleQuery.asFlow()` yields `SingleQueryChange` that represent the `PendingObject`, `InitialObject`, `UpdatedObject` or `DeletedObject` states.
* Add support for data migration as part of an automatic schema upgrade through `RealmConfiguration.Builder.migration(RealmMigration)` (Issue [#87](https://github.com/realm/realm-kotlin/issues/87))
* Added ability to delete objects specified by a `RealmQuery` or `RealmResults` through `MutableRealm.delete(...)` and `DynamicMutableRealm.delete(...).
* Add support for updating existing objects through `copyToRealm`. This requires them having a primary key. (Issue [#564](https://github.com/realm/realm-kotlin/issues/564))
* Added `Realm.deleteRealm(RealmConfiguration)` function that deletes the Realm files from the filesystem (Issue [#95](https://github.com/realm/realm-kotlin/issues/95)).


### Fixed
* Intermittent `ConcurrentModificationException` when running parallel builds. (Issue [#626](https://github.com/realm/realm-kotlin/issues/626))
* Refactor the compiler plugin to use API's compatible with Kotlin `1.6.20`. (Issue ([#619](https://github.com/realm/realm-kotlin/issues/619)).
* `RealmConfiguration.path` should report the full Realm path. (Issue ([#605](https://github.com/realm/realm-kotlin/issues/605)).
* Support multiple constructors in model definition (one zero arg constructor is required though). (Issue ([#184](https://github.com/realm/realm-kotlin/issues/184)).
* Boolean argument substitution in queries on iOS/macOS would crash the query. (Issue [#691](https://github.com/realm/realm-kotlin/issues/691))
* Support 32-bit Android (x86 and armeabi-v7a). (Issue ([#109](https://github.com/realm/realm-kotlin/issues/109)).
* Make updates of primary key properties throw IllegalStateException (Issue [#353](https://github.com/realm/realm-kotlin/issues/353))


### Compatibility
* This release is compatible with:
  * Kotlin 1.6.10.
  * Coroutines 1.6.0-native-mt. Also compatible with Coroutines 1.6.0 but requires enabling of the new memory model and disabling of freezing, see https://github.com/realm/realm-kotlin#kotlin-memory-model-and-coroutine-compatibility for details on that.
  * AtomicFu 0.17.0.
* Minimum Gradle version: 6.1.1.  
* Minimum Android Gradle Plugin version: 4.0.0.
* Minimum Android SDK: 16.

### Internal
* Downgraded to Gradle 7.2 as a work-around for https://youtrack.jetbrains.com/issue/KT-51325.
* Updated to Realm Core 11.10.0, commit: ad2b6aeb1fd58135a2d9bf463011e26f934390ea.


## 0.9.0 (2022-01-28)

### Breaking Changes
* `RealmResults.observe()` and `RealmList.observe()` have been renamed to `asFlow()`.
* Querying via `Realm.objects(...)` is no longer supported. Use `Realm.query(...)` instead.

### Enhancements
* Added API for inspecting the schema of the realm with `BaseRealm.schema()` ([#238](https://github.com/realm/realm-kotlin/issues/238)).
* Added support for `RealmQuery` through `Realm.query(...)` ([#84](https://github.com/realm/realm-kotlin/issues/84)).
* Added source code link to model definition compiler errors. ([#173](https://github.com/realm/realm-kotlin/issues/173))
* Support Kotlin's new memory model. Enabled in consuming project with the following gradle properties `kotlin.native.binary.memoryModel=experimental`.
* Add support for JVM on M1 (in case we're running outside Rosetta compatibility mode, example when using Azul JVM which is compiled against `aarch64`) [#629](https://github.com/realm/realm-kotlin/issues/629).

### Fixed
* Sync on jvm targets on Windows/Linux crashes with unavailable scheduler ([#655](https://github.com/realm/realm-kotlin/issues/655)).

### Compatibility
* This release is compatible with:
  * Kotlin 1.6.10.
  * Coroutines 1.6.0-native-mt. Also compatible with Coroutines 1.6.0 but requires enabling of the new memory model and disabling of freezing, see https://github.com/realm/realm-kotlin#kotlin-memory-model-and-coroutine-compatibility for details on that.
  * AtomicFu 0.17.0.
* Minimum Gradle version: 6.1.1.  
* Minimum Android Gradle Plugin version: 4.0.0.
* Minimum Android SDK: 16.

### Internal
* Updated to Gradle 7.3.3.
* Updated to Android Gradle Plugin 7.1.0.
* Updated to AndroidX JUnit 1.1.3.
* Updated to AndroidX Test 1.4.0.


## 0.8.2 (2022-01-20)

### Breaking Changes
* None.

### Enhancements
* None.

### Fixed
* The `library-base` module would try to initialize a number of `library-sync` classes for JNI lookups. These and `RealmObjectCompanion` were not being excluded from Proguard obfuscation causing release builds to crash when initializing JNI [#643](https://github.com/realm/realm-kotlin/issues/643).

### Compatibility
* This release is compatible with:
  * Kotlin 1.6.10.
  * Coroutines 1.5.2-native-mt.
  * AtomicFu 0.17.0.
* Minimum Gradle version: 6.1.1.
* Minimum Android Gradle Plugin version: 4.0.0.
* Minimum Android SDK: 16.

### Internal
* None.


## 0.8.1 (2022-01-18)

### Breaking Changes
* None.

### Enhancements
* None.

### Fixed
* Using a custom module name to fix [#621](https://github.com/realm/realm-kotlin/issues/621).
* Synchronously process project configurations to avoid exceptions when running parallel builds [#626](https://github.com/realm/realm-kotlin/issues/626).
* Update to Kotlin 1.6.10. The `Compatibility` entry for 0.8.0 stating that the project had been updated to Kotlin 1.6.10 was not correct [#640](https://github.com/realm/realm-kotlin/issues/640).

### Compatibility
* This release is compatible with:
  * Kotlin 1.6.10.
  * Coroutines 1.5.2-native-mt.
  * AtomicFu 0.17.0.
* Minimum Gradle version: 6.1.1.  
* Minimum Android Gradle Plugin version: 4.0.0.
* Minimum Android SDK: 16.

### Internal
* Updated to Kotlin 1.6.10.


## 0.8.0 (2021-12-17)

### Breaking Changes
* Reworked configuration hierarchy:
  * Separated common parts of `RealmConfiguraion` and `SyncConfiguration` into `io.realm.Configuration` to avoid polluting the base configuration with local-only options.
  * Changed `Realm.open(RealmConfiguration)` to accept new base configuration with `Realm.open(Configuration)`.
  * Removed option to build `SyncConfiguration`s with `deleteRealmIfMigrationNeeded` option.

### Enhancements
* [Sync] Added support for `User.logOut()` ([#245](https://github.com/realm/realm-kotlin/issues/245)).
* Added support for dates through a new property type: `RealmInstant`.
* Allow to pass schema as a variable containing the involved `KClass`es and build configurations non-fluently ([#389](https://github.com/realm/realm-kotlin/issues/389)).
* Added M1 support for `library-base` variant ([#483](https://github.com/realm/realm-kotlin/issues/483)).

### Fixed
* Gradle metadata for pure Android projects. Now using `io.realm.kotlin:library-base:<VERSION>` should work correctly.
* Compiler plugin symbol lookup happens only on Sourset using Realm ([#544](https://github.com/realm/realm-kotlin/issues/544)).
* Fixed migration exception when opening a synced realm that is already stored in the backend for the first time ([#601](https://github.com/realm/realm-kotlin/issues/604)).

### Compatibility
* This release is compatible with:
  * Kotlin 1.6.10.
  * Coroutines 1.5.2-native-mt.
  * AtomicFu 0.17.0.
* Minimum Gradle version: 6.1.1.  
* Minimum Android Gradle Plugin version: 4.0.0.
* Minimum Android SDK: 16.

### Internal
* Updated to Ktor 1.6.5.
* Updated to AndroidX Startup 1.1.0.
* Updated to Gradle 7.2.
* Updated to Android Gradle Plugin 7.1.0-beta05.
* Updated to NDK 23.1.7779620.
* Updated to Android targetSdk 31.
* Updated to Android compileSdk 31.
* Updated to Android Build Tools 31.0.0.
* Updated to Ktlint version 0.43.0.
* Updated to Ktlint Gradle Plugin 10.2.0.
* Updated to Kotlin Serialization 1.3.0.
* Updated to Detekt 1.19.0-RC1.
* Updated to Dokka 1.6.0.
* Updated to AtomicFu 0.17.0.
* Updated to Realm Core 11.7.0, commit: 5903577608d202ad88f375c1bb2ceedb831f6d7b.


## 0.7.0 (2021-10-31)

### Breaking Changes
* None.

### Enhancements
* Basic MongoDB Realm sync support:
  * Enabled by using library dependency `io.realm.kotlin:library-sync:<VERSION>`
  * Build `AppConfiguration`s through `AppConfiguration.Builder(appId).build()`
  * Linking your app with a MongoDB Realm App through `App.create(appConfiguration)`
  * Log in to a MongoDB Realm App through `App.login(credentials)`. Currently only supports `Credentials.anonymous()` and `Credentials.emailPassword(...)`
  * Create `SyncConfiguration`s through `SyncConfiguration.Builder(user, partitionValue, schema).build()`
  * Create synchronized realm by `Realm.open(syncConfiguration)`

### Fixed
* None.

### Compatibility
* This release is compatible with:
  * Kotlin 1.5.31
  * Coroutines 1.5.2-native-mt
  * AtomicFu 0.16.3

### Internal
* Updated to Realm Core commit: ecfc1bbb734a8520d08f04f12f083641309799b3
* Updated to Ktor 1.6.4.


## 0.6.0 (2021-10-15)

### Breaking Changes
* Rename library dependency from `io.realm.kotlin:library:<VERSION>` to `io.realm.kotlin:library-base:<VERSION>`
* Abstracted public API into interfaces. The interfaces have kept the name of the previous classes so only differences are:
  - Opening a realm: `Realm(configuration)` has changed to `Realm.open(configuration)`
  - Easy construction of simple configurations: `RealmConfiguration(schema = ...)` has changed to `RealmConfiguration.with(schema = ...)`
  - Instantiating a `RealmList` is now done through `realmListOf(...)` or by `Iterable<T>.toRealmList()`
* Make argument to `findLatest` non-nullable: `MutableRealm.findLatest(obj: T?): T?` has changed to `MutableRealm.findLatest(obj: T): T?`
* Allow query arguments to be `null`: `RealmResult.query(query: String = "TRUEPREDICATE", vararg args: Any): RealmResults<T>` has change to `RealmResult.query(query: String = "TRUEPREDICATE", vararg args: Any?): RealmResults<T>`
* Moved `objects(KClass<T>)` and `<reified T> objects()` methods from `BaseRealm` to `TypedRealm`
* Changed `RealmObject.version` into method `RealmObject.version()`.
* Replaced `RuntimeException`s by the explicit exceptions: `IllegalArgumentException`, `IllegalStateException` and `IndexOutOfBoundsException`.
* Throw `Error` an unrecoverable Realm problem happen in the underlying storage engine.
* Removed optional arguments to `RealmConfiguration.with(...)` and `RealmConfiguration.Builder(...)`. Name and path can now only be set through the builder methods.

### Enhancements
* Add support for [JVM target](https://github.com/realm/realm-kotlin/issues/62) supported platforms are: Linux (since Centos7 x86_64), Windows (since 8.1 x86_64) and Macos (x86_64).
* Added support for marking a field as indexed with `@Index`

### Fixed
* Fixed null pointer exceptions when returning an unmanaged object from `MutableRealm.write/writeBlocking`.
* Fixed premature closing of underlying realm of frozen objects returned from `MutableRealm.write/writeBlocking`. (Issue [#477](https://github.com/realm/realm-kotlin/issues/477))

### Compatibility
* This release is compatible with:
  * Kotlin 1.5.31
  * Coroutines 1.5.2-native-mt
  * AtomicFu 0.16.3

### Internal
* Updated to Realm Core commit: 028626880253a62d1c936eed4ef73af80b64b71
* Updated to Kotlin 1.5.31.


## 0.5.0 (2021-08-20)

### Breaking Changes
* Moved `@PrimaryKey` annotation from `io.realm.PrimaryKey` to `io.realm.annotations.PrimaryKey`.

### Enhancements
* Add support for excluding properties from the Realm schema. This is done by either using JVM `@Transient` or the newly added `@io.realm.kotlin.Ignore` annotation. (Issue [#278](https://github.com/realm/realm-kotlin/issues/278)).
* Add support for encrypted Realms. Encryption can be enabled by passing a 64-byte encryption key to the configuration builder. (Issue [#227](https://github.com/realm/realm-kotlin/issues/227))
* Add support for `RealmList` notifications using Kotlin `Flow`s. (Issue [#359](https://github.com/realm/realm-kotlin/issues/359))
* Unmanaged `RealmObject`s can now be added directly to `RealmList`s without having to copy them to Realm beforehand.

### Fixed
* Throw exception when violating primary key uniqueness constraint when importing objects with `copyToRealm`.
* Fix crash caused by premature release of frozen versions (`java.lang.RuntimeException: [18]: Access to invalidated Results objects`)
* Fix optimizations bypassing our custom getter and setter from within a class (Issue [#375](https://github.com/realm/realm-kotlin/issues/375)).

### Compatibility
* This release is compatible with Kotlin 1.5.21 and Coroutines 1.5.0.

### Internal
* Updated to Kotlin 1.5.21.
* Updated Gradle to 7.1.1.
* Updated Android Gradle Plugin to 4.1.0.
* Updated to Android Build Tools 30.0.2.
* Updated to targetSdk 30 for Android.
* Now uses Java 11 to build the project.


## 0.4.1 (2021-07-16)

### Breaking Changes
* None.

### Enhancements
* None.

### Fixed
* Throw exception when violating primary key uniqueness constraint when importing objects with `copyToRealm`.
* Fix crash caused by premature release of frozen versions (`java.lang.RuntimeException: [18]: Access to invalidated Results objects`)

### Compatibility
* This release is compatible with Kotlin 1.5.10 and Coroutines 1.5.0.

### Internal
* None.


## 0.4.0 (2021-07-13)

This release contains a big departure in the architectural design of how Realm is currently implemented. At a high level it moves from "Thread-confined, Live Objects" to "Frozen Objects". The reasons for this shift are discussed [here](https://docs.google.com/document/d/1bGfjbKLD6DSBpTiVwyorSBcMqkUQWedAmmS_VAhL8QU/edit#heading=h.fzlh39twuifc).

At a high level this has a number of implications:

    1. Only one Realm instance (per `RealmConfiguration`) is needed across the entire application.
    2. The only reason for closing the Realm instance is if the Realm file itself needs to be deleted or compacted.
    3. Realm objects can be freely moved and read across threads.
    4. Changes to objects can only be observed through Kotlin Flows. Standard change listener support will come in a future release.
    5. In order to modify Realm Objects, they need to be "live". It is possible to convert a frozen object to a live object inside a
       write transaction using the `MutableRealm.findLatest(obj)` API. Live objects are not accessible outside write transactions.

This new architecture is intended to make it easier to consume and work with Realm, but at the same time, it also introduces a few caveats:

    1. Storing a strong reference to a Realm Object can cause an issue known as "Version pinning". Realm tracks the "distance" between the oldest known version and the latest. So if you store a reference for too long, when other writes are happening, Realm might run out of native memory and crash, or it can lead to an increased file size. It is possible to detect this problem by setting `RealmConfiguration.Builder.maxNumberOfActiveVersions()`. It can be worked around by copying the data out of the Realm and store that instead.

    2. With multiple versions being accessible across threads, it is possible to accidentally compare data from different versions. This could be a potential problem for certain business logic if two objects do not agree on a particular state. If you suspect this is an issue, a `version()` method has been added to all Realm Objects, so it can be inspected for debugging. Previously, Realms thread-confined objects guaranteed this would not happen.

    3. Since the threading model has changed, there is no longer a guarantee that running the same query twice in a row will return the same result. E.g. if a background write is executed between them, the result might change. Previously, this would have resulted in the same result as the Realm state for a particular thread would only update as part of the event loop.


### Breaking Changes
* The Realm instance itself is now thread safe and can be accessed from any thread.
* Objects queried outside write transactions are now frozen by default and can be freely read from any thread.
* As a consequence of the above, when a change listener fires, the changed data can only be observed in the new object received, not in the original, which was possible before this release.
* Removed `Realm.open(configuration: RealmConfiguration)`. Use the interchangeable `Realm(configuration: RealmConfiguration)`-constructor instead.
* Removed all `MutableRealm.create(...)`-variants. Use `MutableRealm.copyToRealm(instance: T): T` instead.

### Enhancements
* A `version()` method has been added to `Realm`, `RealmResults` and `RealmObject`. This returns the version of the data contained. New versions are obtained by observing changes to the object.
* `Realm.observe()`, `RealmResults.observe()` and `RealmObject.observe()` have been added and expose a Flow of updates to the object.
* Add support for suspending writes executed on the Realm Write Dispatcher with `suspend fun <R> write(block: MutableRealm.() -> R): R`
* Add support for setting background write and notification dispatchers with `RealmConfigruation.Builder.notificationDispatcher(dispatcher: CoroutineDispatcher)` and `RealmConfiguration.Builder.writeDispatcher(dispatcher: CoroutineDispatcher)`
* Add support for retrieving the latest version of an object inside a write transaction with `<T : RealmObject> MutableRealm.findLatests(obj: T?): T?`

### Fixed
* None.

### Compatibility
* This release is compatible with Kotlin 1.5.10 and Coroutines 1.5.0.

### Internal
* Updated `com.gradle.plugin-publish` to 0.15.0.
* Updated to Realm Core commit: 4cf63d689ba099057345f122265cbb880a8eb19d.
* Updated to Android NDK: 22.1.7171670.
* Introduced usage of `kotlinx.atomicfu`: 0.16.1.


## 0.3.2 (2021-07-06)

### Breaking Changes
* None.

### Enhancements
* None.

### Fixed
* [Bug](https://github.com/realm/realm-kotlin/issues/334) in `copyToRealm` causing a `RealmList` not to be saved as part of the model.

### Compatibility
* This release is compatible with Kotlin 1.5.10 and Coroutines 1.5.0.

### Internal
* None.


## 0.3.1 (2021-07-02)

### Breaking Changes
* None.

### Enhancements
* None.

### Fixed
* Android Release build variant (AAR) was stripped from all classes due to presence of `isMinifyEnabled` flag in the library module. The flag is removed now.


### Compatibility
* This release is compatible with Kotlin 1.5.10 and Coroutines 1.5.0.

### Internal
* None.


## 0.3.0 (2021-07-01)

### Breaking Changes
* None.

### Enhancements
* [Support Apple Release builds](https://github.com/realm/realm-kotlin/issues/142).
* Enabling [shrinker](https://github.com/realm/realm-kotlin/issues/293) for Android Release builds.
* Added support for `RealmList` as supported field in model classes. A `RealmList` is used to model one-to-many relationships in a Realm object.
* Schema migration is handled automatically when adding or removing a property or class to the model without specifying a `schemaVersion`.
If a class or column is renamed you need to set a greater `schemaVersion` to migrate the Realm (note: currently renaming will not copy data to the new column). Alternatively `deleteRealmIfMigrationNeeded` could be set to (without setting `schemaVersion`) to delete the Realm file if an automatic migration is not possible. Fixes [#284](https://github.com/realm/realm-kotlin/issues/284).

### Fixed
* None.

### Compatibility
* This release is compatible with Kotlin 1.5.10 and Coroutines 1.5.0.

### Internal
* None.


## 0.2.0 (2021-06-09)

### Breaking Changes
* The Realm Kotlin Gradle plugin has changed name from `realm-kotlin` to `io.realm.kotlin` to align with Gradle Plugin Portal requirements.

### Enhancements
* The Realm Kotlin Gradle plugin is now available on Gradle Plugin Portal and can be used with the Plugin DSL and `gradlePluginPortal()` as the buildscript repository. A minimal setup of using this approach can be found [here](https://plugins.gradle.org/plugin/io.realm.kotlin).

### Fixed
* None.

### Compatibility
* This release is compatible with Kotlin 1.5.10 and Coroutines 1.5.0.

### Internal
* Updated to Realm Core commit: ed9fbb907e0b5e97e0e2d5b8efdc0951b2eb980c.


## 0.1.0 (2021-05-07)

This is the first public Alpha release of the Realm Kotlin SDK for Android and Kotlin Multiplatform.

A minimal setup for including this library looks like this:

```
// Top-level build.gradle file
buildscript {
    repositories {
        mavenCentral()
    }
    dependencies {
        classpath("io.realm.kotlin:gradle-plugin:0.1.0")
    }
}

allprojects {
    repositories {
    	mavenCentral()
    }
}

// Project build.gradle file
// Only include multiplatform if building a multiplatform project.
plugins {
	kotlin("multiplatform")
	id("com.android.library")
	id("realm-kotlin")
}
```

See the [README](https://github.com/realm/realm-kotlin#readme) for more information.

Please report any issues [here](https://github.com/realm/realm-kotlin/issues/new).<|MERGE_RESOLUTION|>--- conflicted
+++ resolved
@@ -1,42 +1,55 @@
-<<<<<<< HEAD
-## 1.2.1 (YYYY-MM-DD)
-
-### Breaking Changes
-* None.
-
-### Enhancements
-* None.
-
-### Fixed
-* [Sync] Using `SyncConfiguration.Builder.waitForInitialRemoteDataOpen()` is now much faster if the server realm contains a lot of data.
-
-### Compatibility
-* This release is compatible with:
-  * Kotlin 1.6.10 and above.
-  * Coroutines 1.6.0-native-mt. Also compatible with Coroutines 1.6.0 but requires enabling of the new memory model and disabling of freezing, see https://github.com/realm/realm-kotlin#kotlin-memory-model-and-coroutine-compatibility for details on that.
-  * AtomicFu 0.17.0 and above.
-* Minimum Gradle version: 6.1.1.
-* Minimum Android Gradle Plugin version: 4.0.0.
-* Minimum Android SDK: 16.
-
-### Internal
-* None.
-=======
 ## 1.3.0 (YYYY-MM-DD)
 
 ### Breaking Changes
+* None.
 
 ### Enhancements
 * [Sync] Support for `User.getProviderType()`.
 * [Sync] Support for `User.getAccessToken()`.
 * [Sync] Support for `User.getRefreshToken()`.
 * [Sync] Support for `User.getDeviceId()`.
-### Fixed
-
-### Compatibility
-
-### Internal
->>>>>>> ff2b378c
+
+### Fixed
+* None.
+
+### Compatibility
+* This release is compatible with:
+  * Kotlin 1.6.10 - 1.7.10. 1.7.20 support is tracked here: https://github.com/realm/realm-kotlin/issues/1024
+  * Ktor 1.6.8. Ktor 2 support is tracked here: https://github.com/realm/realm-kotlin/issues/788
+  * Coroutines 1.6.0-native-mt. Also compatible with Coroutines 1.6.0 but requires enabling of the new memory model and disabling of freezing, see https://github.com/realm/realm-kotlin#kotlin-memory-model-and-coroutine-compatibility for details on that.
+  * AtomicFu 0.17.0 and above.
+* Minimum Gradle version: 6.1.1.
+* Minimum Android Gradle Plugin version: 4.0.0.
+* Minimum Android SDK: 16.
+
+### Internal
+* None.
+
+
+## 1.2.1 (YYYY-MM-DD)
+
+### Breaking Changes
+* None.
+
+### Enhancements
+* None.
+
+### Fixed
+* [Sync] Using `SyncConfiguration.Builder.waitForInitialRemoteDataOpen()` is now much faster if the server realm contains a lot of data.
+
+### Compatibility
+* This release is compatible with:
+  * Kotlin 1.6.10 - 1.7.10. 1.7.20 support is tracked here: https://github.com/realm/realm-kotlin/issues/1024
+  * Ktor 1.6.8. Ktor 2 support is tracked here: https://github.com/realm/realm-kotlin/issues/788
+  * Coroutines 1.6.0-native-mt. Also compatible with Coroutines 1.6.0 but requires enabling of the new memory model and disabling of freezing, see https://github.com/realm/realm-kotlin#kotlin-memory-model-and-coroutine-compatibility for details on that.
+  * AtomicFu 0.17.0 and above.
+* Minimum Gradle version: 6.1.1.
+* Minimum Android Gradle Plugin version: 4.0.0.
+* Minimum Android SDK: 16.
+
+### Internal
+* None.
+
 
 ## 1.2.0 (2022-09-30)
 
