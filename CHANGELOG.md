## 1.15.0-SNAPSHOT (YYYY-MM-DD)

> [!NOTE]
> This release will bump the Realm file format from version 23 to 24. Opening a file with an older format will automatically upgrade it from file format v10. If you want to upgrade from an earlier file format version you will have to use Realm Kotlin v1.13.1 or earlier. Downgrading to a previous file format is not possible.

### Breaking changes
* If you want to query using `@type` operation, you must use 'objectlink' to match links to objects. 'object' is reserved for dictionary types.
* Binary data and String data are now strongly typed for comparisons and queries. This change is especially relevant when querying for a string constant on a RealmAny property, as now only strings will be returned. If searching for Binary data is desired, then that type must be specified by the constant. In RQL the new way to specify a binary constant is to use `mixed = bin('xyz')` or `mixed = binary('xyz')`. (Core issue [realm/realm-core#6407](https://github.com/realm/realm-core/issues/6407)).

### Enhancements
* Support for RealmLists and RealmDictionaries in `RealmAny`. This is only supported in the local database, Device Sync support will come in a future release. (Issue [#1434](https://github.com/realm/realm-kotlin/issues/1434))
* Add support for using aggregate operations on RealmAny properties in queries  (Core issue [realm/realm-core#7398](https://github.com/realm/realm-core/pull/7398))
* Property keypath in RQL can be substituted with value given as argument. Use '$P<i>' in query string. (Core issue [realm/realm-core#7033](https://github.com/realm/realm-core/issues/7033))
* You can now use query substitution for the @type argument (Core issue [realm/realm-core#7289](https://github.com/realm/realm-core/issues/7289))
* Storage of Decimal128 properties has been optimised so that the individual values will take up 0 bits (if all nulls), 32 bits, 64 bits or 128 bits depending on what is needed. (Core issue [realm/realm-core#6111](https://github.com/realm/realm-core/pull/6111))
* Querying a specific entry in a collection (in particular 'first and 'last') is supported. (Core issue [realm/realm-core#4269](https://github.com/realm/realm-core/issues/4269))
* Index on list of strings property now supported (Core issue [realm/realm-core#7142](https://github.com/realm/realm-core/pull/7142))
* Improved performance of RQL (parsed) queries on a non-linked string property using: >, >=, <, <=, operators and fixed behaviour that a null string should be evaulated as less than everything, previously nulls were not matched. (Core issue [realm/realm-core#3939](https://github.com/realm/realm-core/issues/3939).
* Updated bundled OpenSSL version to 3.2.0 (Core issue [realm/realm-core#7303](https://github.com/realm/realm-core/pull/7303))
<<<<<<< HEAD
* Optimized `RealmList.indexOf()` and `RealmList.contains()` using Core implementation of operations instead of iterating elements and comparing them in Kotlin. (Issue [#1625](https://github.com/realm/realm-kotlin/pull/1666) [RKOTLIN-995](https://jira.mongodb.org/browse/RKOTLIN-995)).
=======
* The default base url in `AppConfiguration` has been updated to point to `services.cloud.mongodb.com`. See https://www.mongodb.com/docs/atlas/app-services/domain-migration/ for more information. (Issue [#1685](https://github.com/realm/realm-kotlin/issues/1685))
>>>>>>> d8c839d3

### Fixed
* Sorting order of strings has changed to use standard unicode codepoint order instead of grouping similar english letters together. A noticeable change will be from "aAbBzZ" to "ABZabz". (Core issue [realm/realm-core#2573](https://github.com/realm/realm-core/issues/2573))
* `@count`/`@size` is now supported for `RealmAny` properties (Core issue [realm/realm-core#7280](https://github.com/realm/realm-core/issues/7280), since v10.0.0)
* Fixed equality queries on a `RealmAny` property with an index possibly returning the wrong result if values of different types happened to have the same StringIndex hash. (Core issue [realm/realm-core6407](https://github.com/realm/realm-core/issues/6407) since v11.0.0-beta.5).
* If you have more than 8388606 links pointing to one specific object, the program will crash. (Core issue [realm/realm-core#6577](https://github.com/realm/realm-core/issues/6577), since v6.0.0)
* Query for NULL value in `RealmAny<RealmAny>` would give wrong results (Core issue [realm/realm-core6748])(https://github.com/realm/realm-core/issues/6748), since v10.0.0)
* Fixed queries like `indexed_property == NONE {x}` which mistakenly matched on only x instead of not x. This only applies when an indexed property with equality (==, or IN) matches with `NONE` on a list of one item. If the constant list contained more than one value then it was working correctly. (Core issue [realm/realm-core#7777](https://github.com/realm/realm-java/issues/7862), since v12.5.0)
* Uploading the changesets recovered during an automatic client reset recovery may lead to 'Bad server version' errors and a new client reset. (Core issue [realm/realm-core7279](https://github.com/realm/realm-core/issues/7279), since v13.24.1)
* Fixed crash in fulltext index using prefix search with no matches (Core issue [realm/realm-core#7309](https://github.com/realm/realm-core/issues/7309), since v13.18.0)
* Fix a minor race condition when backing up Realm files before a client reset which could have lead to overwriting an existing file. (Core issue [realm/realm-core#7341](https://github.com/realm/realm-core/pull/7341)).
* Fix opening realm with cached user while offline results in fatal error and session does not retry connection. (Core issue [realm/realm-core#7349](https://github.com/realm/realm-core/issues/7349), since v13.26.0)
* Fixed conflict resolution bug which may result in an crash when the AddInteger instruction on Mixed properties is merged against updates to a non-integer type (Core issue [realm/realm-code#7353](https://github.com/realm/realm-core/pull/7353))
* Fix a spurious crash related to opening a Realm on background thread while the process was in the middle of exiting (Core issue [realm/realm-core#7420](https://github.com/realm/realm-core/issues/7420))


### Compatibility
* File format: Generates Realms with file format v24 (reads and upgrades file format v10 or later).
* Realm Studio 15.0.0 or above is required to open Realms created by this version.
* This release is compatible with the following Kotlin releases:
  * Kotlin 1.9.0 and above. Support for experimental K2-compilation with `kotlin.experimental.tryK2=true`.
  * Ktor 2.1.2 and above.
  * Coroutines 1.7.0 and above.
  * AtomicFu 0.18.3 and above.
  * The new memory model only. See https://github.com/realm/realm-kotlin#kotlin-memory-model-and-coroutine-compatibility
* Minimum Kbson 0.3.0.
* Minimum Gradle version: 6.8.3.
* Minimum Android Gradle Plugin version: 4.1.3.
* Minimum Android SDK: 16.
* Minimum R8: 8.0.34.

### Internal
* Updated to Realm Core 14.5.0 commit f9212cc5db8599278cd3d1d73d95df3188b5c3b9.
* Deprecated Jenkins and switching to Github Action ([JIRA]https://jira.mongodb.org/browse/RKOTLIN-825).
- Remove CMake required version.
* Updated URL to documentation.

## 1.14.2-SNAPSHOT (YYYY-MM-DD)

### Breaking Changes
- None.

### Enhancements

- None.

### Fixed
- None.

### Compatibility
- File format: Generates Realms with file format v23.
- Realm Studio 13.0.0 or above is required to open Realms created by this version.
- This release is compatible with the following Kotlin releases:
  - Kotlin 1.9.0 and above. Support for experimental K2-compilation with `kotlin.experimental.tryK2=true`.
  - Ktor 2.1.2 and above.
  - Coroutines 1.7.0 and above.
  - AtomicFu 0.18.3 and above.
  - The new memory model only. See https://github.com/realm/realm-kotlin#kotlin-memory-model-and-coroutine-compatibility
- Minimum Kbson 0.3.0.
- Minimum Gradle version: 6.8.3.
- Minimum Android Gradle Plugin version: 4.1.3.
- Minimum Android SDK: 16.
- Minimum R8: 8.0.34.

### Internal
- None.


## 1.14.1 (2024-03-19)

### Breaking Changes
- None.

### Enhancements
- Fixes missing binaries files for Windows and Linux platforms when releasing. (Issue [#1671](https://github.com/realm/realm-kotlin/issues/1690) [JIRA](https://jira.mongodb.org/browse/RKOTLIN-1037))

### Fixed
- None.

### Compatibility
- File format: Generates Realms with file format v23.
- Realm Studio 13.0.0 or above is required to open Realms created by this version.
- This release is compatible with the following Kotlin releases:
  - Kotlin 1.9.0 and above. Support for experimental K2-compilation with `kotlin.experimental.tryK2=true`.
  - Ktor 2.1.2 and above.
  - Coroutines 1.7.0 and above.
  - AtomicFu 0.18.3 and above.
  - The new memory model only. See https://github.com/realm/realm-kotlin#kotlin-memory-model-and-coroutine-compatibility
- Minimum Kbson 0.3.0.
- Minimum Gradle version: 6.8.3.
- Minimum Android Gradle Plugin version: 4.1.3.
- Minimum Android SDK: 16.
- Minimum R8: 8.0.34.

### Internal
- Deprecated Jenkins and switching to Github Action ([JIRA]https://jira.mongodb.org/browse/RKOTLIN-825).


## 1.14.0 (2024-03-08)

### Breaking Changes
* None.

### Enhancements
* [Sync] Added option to use managed WebSockets via OkHttp instead of Realm's built-in WebSocket client for Sync traffic (Only Android and JVM targets for now). Managed WebSockets offer improved support for proxies and firewalls that require authentication. This feature is currently opt-in and can be enabled by using `AppConfiguration.usePlatformNetworking()`. Managed WebSockets will become the default in a future version. (PR [#1528](https://github.com/realm/realm-kotlin/pull/1528)).
* `AutoClientResetFailed` exception now reports as the throwable cause any user exceptions that might occur during a client reset. (Issue [#1580](https://github.com/realm/realm-kotlin/issues/1580))
* The Unpacking of JVM native library will use the current library version instead of a calculated hash for the path. (Issue [#1617](https://github.com/realm/realm-kotlin/issues/1617)).

### Fixed
* Cache notification callback JNI references at startup to ensure that symbols can be resolved in core callbacks. (Issue [#1577](https://github.com/realm/realm-kotlin/issues/1577))
* Using `Realm.asFlow()` could miss an update if a write was started right after opening the Realm. (Issue [#1582](https://github.com/realm/realm-kotlin/issues/1582))
* Guarded analytic errors so that they do not fail user builds.
* Using keypaths in Flows could sometimes throw `java.lang.IllegalStateException: [RLM_ERR_WRONG_THREAD]: Realm accessed from incorrect thread.`. (Issue [#1594](https://github.com/realm/realm-kotlin/pull/1594, since 1.13.0)
* Non-`IllegalStateExceptions` in a `write`-block would not cancel transactions, but leave it open. (Issue [#1615](https://github.com/realm/realm-kotlin/issues/1615)).
* [Sync] `NullPointerException` while waiting for the synchronization of a subscription set if the client was set in `AwaitingMark` state. (Issue [#1671](https://github.com/realm/realm-kotlin/issues/1671) [JIRA](https://jira.mongodb.org/browse/RKOTLIN-1027))
* Github Action: Snapshot publishing with Github Action. (Issue [#1654](https://github.com/realm/realm-kotlin/issues/1654) [JIRA](https://jira.mongodb.org/browse/RKOTLIN-1018))
* Github Action: automate release process to Maven Central. (Issue [JIRA](https://jira.mongodb.org/browse/RKOTLIN-709))

### Compatibility
* File format: Generates Realms with file format v23.
* Realm Studio 13.0.0 or above is required to open Realms created by this version.
* This release is compatible with the following Kotlin releases:
  * Kotlin 1.9.0 and above. Support for experimental K2-compilation with `kotlin.experimental.tryK2=true`.
  * Ktor 2.1.2 and above.
  * Coroutines 1.7.0 and above.
  * AtomicFu 0.18.3 and above.
  * The new memory model only. See https://github.com/realm/realm-kotlin#kotlin-memory-model-and-coroutine-compatibility
* Minimum Kbson 0.3.0.
* Minimum Gradle version: 6.8.3.
* Minimum Android Gradle Plugin version: 4.1.3.
* Minimum Android SDK: 16.
* Minimum R8: 8.0.34.

### Internal
* Update to Ktor 2.3.4.
* Updated to CMake 3.27.7
* Updated to Realm Core 13.26.0, commit 5533505d18fda93a7a971d58a191db5005583c92.
* Adding Sync tests via Github Action.
* Updated to Swig 4.2.0. (Issue [GitHub #1632](https://github.com/realm/realm-kotlin/issues/1632) [JIRA RKOTLIN-1001](https://jira.mongodb.org/browse/RKOTLIN-1001))


## 1.13.0 (2023-12-01)

### Breaking Changes
* None.

### Enhancements
* Support for experimental K2-compilation with `kotlin.experimental.tryK2=true`. (Issue [#1483](https://github.com/realm/realm-kotlin/issues/1483))
* Added support for keypaths in `asFlow()` methods on objects and queries. This makes it possible to control which properties will trigger change events, including properties on objects below the default nested limit of 4. (Issue [#661](https://github.com/realm/realm-kotlin/issues/661))
* [Sync] Added support for multiplexing sync connections. When enabled, a single
  connection is used per sync user rather than one per synchronized Realm. This
  reduces resource consumption when multiple Realms are opened and will
  typically improve performance. The behavior can be controlled through [AppConfiguration.Builder.enableSessionMultiplexing]. It will be made the default
  in a future release. (Issue [#1578](https://github.com/realm/realm-kotlin/pull/1578))
* [Sync] Various sync timeout options can now be configured through `AppConfiguration.Builder.syncTimeouts()`. (Issue [#971](https://github.com/realm/realm-kotlin/issues/971)).

### Fixed
* `RealmInstant.now` used an API (`java.time.Clock.systemUTC().instant()`) introduced in API 26, current minSDK is 16. (Issue [#1564](https://github.com/realm/realm-kotlin/issues/1564))
* Fix compiler crash caused by a change in Kotlin 1.9.20 ((toIrConst moved under common IrUtils)[https://github.com/JetBrains/kotlin/commit/ca8db7d0b83f6dfd6afcea7a5fe7556d38f325d8]). (Issue [#1566](https://github.com/realm/realm-kotlin/issues/1566))
* Fix craches caused by posting to a released scheduler. (Issue [#1543](https://github.com/realm/realm-kotlin/issues/1543))
* Fix NPE when applying query aggregators on classes annotated with `@PersistedName`. (Issue [1569](https://github.com/realm/realm-kotlin/pull/1569))
* [Sync] Fix crash when syncing data if the log level was set to `LogLevel.TRACE` or `LogLevel.ALL`. (Issue [#1560](https://github.com/realm/realm-kotlin/pull/1560))

### Compatibility
* File format: Generates Realms with file format v23.
* Realm Studio 13.0.0 or above is required to open Realms created by this version.
* This release is compatible with the following Kotlin releases:
  * Kotlin 1.9.0 and above. Support for experimental K2-compilation with `kotlin.experimental.tryK2=true`.
  * Ktor 2.1.2 and above.
  * Coroutines 1.7.0 and above.
  * AtomicFu 0.18.3 and above.
  * The new memory model only. See https://github.com/realm/realm-kotlin#kotlin-memory-model-and-coroutine-compatibility
* Minimum Kbson 0.3.0.
* Minimum Gradle version: 6.8.3.
* Minimum Android Gradle Plugin version: 4.1.3.
* Minimum Android SDK: 16.
* Minimum R8: 8.0.34.

### Internal
* Updated to Realm Core 13.24.0, commit e593a5f19d0dc205db931ec5618a8c10c95cac90.


## 1.12.0 (2023-11-02)

This release upgrades the Sync metadata in a way that is not compatible with older versions. To downgrade a Sync app from this version, you'll need to manually delete the metadata folder located at `$[SYNC-ROOT-DIRECTORY]/mongodb-realm/[APP-ID]/server-utility/metadata/`. This will log out all users.

### Breaking Changes
* None.

### Enhancements
* Realm will no longer set the JVM bytecode to 1.8 when applying the Realm plugin. (Issue [#1513](https://github.com/realm/realm-kotlin/issues/1513))
* The Realm Gradle Plugin no longer has a dependency on KAPT. (Issue [#1513](https://github.com/realm/realm-kotlin/issues/1513))

### Fixed
* `Realm.getNumberOfActiveVersions` now returns the actual number of active versions. (Core issue [#6960](https://github.com/realm/realm-core/pull/6960))
* Fixed memory leak on Darwin caused by a reference cycle between resources and the GC cleaner. (Issue [#1530](https://github.com/realm/realm-kotlin/pull/1530))
* Fixed memory leaks on the JVM platform, see PR for more information. (Issue [#1526](https://github.com/realm/realm-kotlin/pull/1526))
* Removed pin on the initial realm version after opening a Realm. (Issue [#1519](https://github.com/realm/realm-kotlin/pull/1519))
* `Realm.close()` is now idempotent.
* Fix error in `RealmAny.equals` that would sometimes return `true` when comparing RealmAnys wrapping same type but different values. (Issue [#1523](https://github.com/realm/realm-kotlin/pull/1523))
* [Sync] If calling a function on App Services that resulted in a redirect, it would only redirect for GET requests. (Issue [#1517](https://github.com/realm/realm-kotlin/pull/1517))
* [Sync] Manual client reset on Windows would not trigger correctly when run inside `onManualResetFallback`. (Issue [#1515](https://github.com/realm/realm-kotlin/pull/1515))
* [Sync] `ClientResetRequiredException.executeClientReset()` now returns a boolean indicating if the manual reset fully succeeded or not. (Issue [#1515](https://github.com/realm/realm-kotlin/pull/1515))
* [Sync] If calling a function on App Services that resulted in a redirect, it would only redirect for
GET requests. (Issue [#1517](https://github.com/realm/realm-kotlin/pull/1517))
* [Sync] If calling a function on App Services that resulted in a redirect, it would only redirect for GET requests. (Issue [#1517](https://github.com/realm/realm-kotlin/pull/1517))

### Compatibility
* File format: Generates Realms with file format v23.
* Realm Studio 13.0.0 or above is required to open Realms created by this version.
* This release is compatible with the following Kotlin releases:
  * Kotlin 1.8.20 and above. The K2 compiler is not supported yet.
  * Ktor 2.1.2 and above.
  * Coroutines 1.7.0 and above.
  * AtomicFu 0.18.3 and above.
  * The new memory model only. See https://github.com/realm/realm-kotlin#kotlin-memory-model-and-coroutine-compatibility
* Minimum Kbson 0.3.0.
* Minimum Gradle version: 6.8.3.
* Minimum Android Gradle Plugin version: 4.1.3.
* Minimum Android SDK: 16.

### Internal
* Updated to Realm Core 13.23.2, commit e6271d72308b40399890060f58a88cf568c2ee22.


## 1.11.1 (2023-09-07)

### Enhancements
* None.

### Fixed
* Opening a Realm would crash with `No built-in scheduler implementation for this platform` on Linux (JVM) and Windows. (Issue [#1502](https://github.com/realm/realm-kotlin/issues/1502), since 1.11.0)

### Compatibility
* File format: Generates Realms with file format v23.
* Realm Studio 13.0.0 or above is required to open Realms created by this version.
* This release is compatible with the following Kotlin releases:
  * Kotlin 1.8.0 and above. The K2 compiler is not supported yet.
  * Ktor 2.1.2 and above.
  * Coroutines 1.7.0 and above.
  * AtomicFu 0.18.3 and above.
  * The new memory model only. See https://github.com/realm/realm-kotlin#kotlin-memory-model-and-coroutine-compatibility
* Minimum Kbson 0.3.0.
* Minimum Gradle version: 6.8.3.
* Minimum Android Gradle Plugin version: 4.1.3.
* Minimum Android SDK: 16.

### Internal
* None.


## 1.11.0 (2023-09-01)

### Breaking Changes
* `BaseRealmObject.equals()` has changed from being identity-based only (===) to instead return `true` if two objects come from the same Realm version. This e.g means that reading the same object property twice will now be identical. Note, two Realm objects, even with identical values will not be considered equal if they belong to different versions.

```
val childA: Child = realm.query<Child>().first().find()!!
val childB: Child = realm.query<Child>().first().find()!!

// This behavior is the same both before 1.11.0 and before
childA === childB // false

// This will return true in 1.11.0 and onwards. Before it will return false
childA == childB

realm.writeBlocking { /* Do a write */ }
val childC = realm.query<Child>().first().find()!!

// This will return false because childA belong to version 1, while childC belong to version 2.
// Override equals/hashCode if value semantics are wanted.
childA == childC
```

### Enhancements
* Fulltext queries now support prefix search by using the * operator, like `description TEXT 'alex*'`. (Core issue [#6860](https://github.com/realm/realm-core/issues/6860))
* Realm model classes now generate custom `toString`, `equals` and `hashCode` implementations. This makes it possible to compare by object reference across multiple collections. Note that two objects at different versions will not be considered equal, even
if the content is the same. Custom implementations of these methods will be respected if they are present. (Issue [#1097](https://github.com/realm/realm-kotlin/issues/1097))
* Support for performing geospatial queries using the new classes: `GeoPoint`, `GeoCircle`, `GeoBox`, and `GeoPolygon`. See `GeoPoint` documentation on how to persist locations. (Issue [#1403](https://github.com/realm/realm-kotlin/pull/1403))
* Support for automatic resolution of embedded object constraints during migration through `RealmConfiguration.Builder.migration(migration: AutomaticSchemaMigration, resolveEmbeddedObjectConstraints: Boolean)`. (Issue [#1464](https://github.com/realm/realm-kotlin/issues/1464)
* [Sync] Add support for customizing authorization headers and adding additional custom headers to all Atlas App service requests with `AppConfiguration.Builder.authorizationHeaderName()` and `AppConfiguration.Builder.addCustomRequestHeader(...)`. (Issue [#1453](https://github.com/realm/realm-kotlin/pull/1453))
* [Sync] Added support for manually triggering a reconnect attempt for Device Sync. This is done through a new `App.Sync.reconnect()` method. This method is also now called automatically when a mobile device toggles off airplane mode. (Issue [#1479](https://github.com/realm/realm-kotlin/issues/1479))

### Fixed
* Rare corruption causing 'Invalid streaming format cookie'-exception. Typically following compact, convert or copying to a new file. (Issue [#1440](https://github.com/realm/realm-kotlin/issues/1440))
* Compiler error when using Kotlin 1.9.0 and backlinks. (Issue [#1469](https://github.com/realm/realm-kotlin/issues/1469))
* Leaking `JVMScheduler` instances. In certain circumstances, it could lead to a JNI crash. (Issue [#1463](https://github.com/realm/realm-kotlin/pull/1463))
* [Sync] Changing a subscriptions query type or query itself will now trigger the `WaitForSync.FIRST_TIME` behaviour, rather than only checking changes to the name. (Issues [#1466](https://github.com/realm/realm-kotlin/issues/1466))

### Compatibility
* File format: Generates Realms with file format v23.
* Realm Studio 13.0.0 or above is required to open Realms created by this version.
* This release is compatible with the following Kotlin releases:
  * Kotlin 1.8.0 and above. The K2 compiler is not supported yet.
  * Ktor 2.1.2 and above.
  * Coroutines 1.7.0 and above.
  * AtomicFu 0.18.3 and above.
  * The new memory model only. See https://github.com/realm/realm-kotlin#kotlin-memory-model-and-coroutine-compatibility
* Minimum Kbson 0.3.0.
* Minimum Gradle version: 6.8.3.
* Minimum Android Gradle Plugin version: 4.1.3.
* Minimum Android SDK: 16.

### Internal
* Updated to Realm Core 13.20.0, commit c258e2681bca5fb33bbd23c112493817b43bfa86.


## 1.10.2 (2023-07-21)

### Breaking Changes
* None.

### Enhancements
* None.

### Fixed
* `RealmInstant` could be instantiated with invalid arguments. (Issue [#1443](https://github.com/realm/realm-kotlin/issues/1443))
* `equals` and `hashCode` on unmanaged `RealmList` and `RealmSet` resulted in incorrect values. (Issue [#1454](https://github.com/realm/realm-kotlin/pull/1454))
* [Sync] HTTP requests were not logged when the log level was set in `RealmLog.level`. (Issue [#1456](https://github.com/realm/realm-kotlin/pull/1456))
* [Sync] `RealmLog.level` is set to `WARN` after creating an `App` or `Realm` configuration. (Issue [#1456](https://github.com/realm/realm-kotlin/pull/1459))

### Compatibility
* File format: Generates Realms with file format v23.
* Realm Studio 13.0.0 or above is required to open Realms created by this version.
* This release is compatible with the following Kotlin releases:
  * Kotlin 1.8.0 and above. The K2 compiler is not supported yet.
  * Ktor 2.1.2 and above.
  * Coroutines 1.7.0 and above.
  * AtomicFu 0.18.3 and above.
  * The new memory model only. See https://github.com/realm/realm-kotlin#kotlin-memory-model-and-coroutine-compatibility
* Minimum Kbson 0.3.0.
* Minimum Gradle version: 6.8.3.
* Minimum Android Gradle Plugin version: 4.1.3.
* Minimum Android SDK: 16.

### Internal
* Updated to Realm Core 13.17.0, commit f1e962cd447f8b69f8f7cf46a188b1c6246923c5.


## 1.10.1 (2023-06-30)

### Breaking Changes
* None.

### Enhancements
* [Sync] Optimized the opening of Flexible Sync Realms when `waitForInitialRemoteData` is used. (Issue [#1438](https://github.com/realm/realm-kotlin/issues/1438))

### Fixed
* [Sync] Using `SyncConfiguration.waitForInitialRemoteData()` would require a network connection, even after opening the realm file for the first time. (Issue [#1439](https://github.com/realm/realm-kotlin/pull/1439))

### Compatibility
* File format: Generates Realms with file format v23.
* Realm Studio 13.0.0 or above is required to open Realms created by this version.
* This release is compatible with the following Kotlin releases:
  * Kotlin 1.8.0 and above. The K2 compiler is not supported yet.
  * Ktor 2.1.2 and above.
  * Coroutines 1.7.0 and above.
  * AtomicFu 0.18.3 and above.
  * The new memory model only. See https://github.com/realm/realm-kotlin#kotlin-memory-model-and-coroutine-compatibility
* Minimum Kbson 0.3.0.
* Minimum Gradle version: 6.8.3.
* Minimum Android Gradle Plugin version: 4.1.3.
* Minimum Android SDK: 16.

### Internal
* None.


## 1.10.0 (2023-06-28)

### Breaking Changes
* Generic arguments have been cleaned up. In a lot of places, `BaseRealmObject` was accepted as input. This was too broad and could result in runtime exceptions. In those places the argument has been restricted to the correct `TypedRealmObject`.

### Enhancements
* Loading the native library on Android above API 22 is no longer using Relinker, but now uses the normal `System.loadLibrary()`.
* Running Android Unit tests on the JVM is now supported instead of throwing `java.lang.NullPointerException`. This includes both pure Android projects (in the `/test` directory) and common tests in Multiplatform projects.
* Support for passing list, sets or iterable arguments to queries with `IN`-operators, e.g. `query<TYPE>("<field> IN $0", listOf(1,2,3))`. (Issue [#929](https://github.com/realm/realm-kotlin/issues/929))
* [Sync] Support for `RealmQuery.subscribe()` and `RealmResults.subscribe()` as an easy way to create subscriptions in the background while continuing to use the query result. This API is experimental. (Issue [#1363](https://github.com/realm/realm-kotlin/issues/1363))
* [Sync] Support for "write-only" objects which can be written to MongoDB time-series collections. This can be useful for e.g. telemetry data. Use this by creating a model classes that inherit from the new `AsymmetricRealmObject` base class. See this class for more information. (Issue [#1420](https://github.com/realm/realm-kotlin/pull/1420))

### Fixed
* None

### Compatibility
* File format: Generates Realms with file format v23.
* Realm Studio 13.0.0 or above is required to open Realms created by this version.
* This release is compatible with the following Kotlin releases:
  * Kotlin 1.8.0 and above. The K2 compiler is not supported yet.
  * Ktor 2.1.2 and above.
  * Coroutines 1.7.0 and above.
  * AtomicFu 0.18.3 and above.
  * The new memory model only. See https://github.com/realm/realm-kotlin#kotlin-memory-model-and-coroutine-compatibility
* Minimum Kbson 0.3.0.
* Minimum Gradle version: 6.8.3.
* Minimum Android Gradle Plugin version: 4.1.3.
* Minimum Android SDK: 16.

### Internal
* Updated to Realm Core 13.15.2, commit b8f3244a316f512ad48c761e11e4a135f729ad23.
* Bumped Android Gradle Version to 7.3.1.
* Add bundle ID sync connection parameter.
* Enabled profiling for unit test modules.


## 1.9.1 (2023-06-08)

### Breaking Changes
* None.

### Enhancements
* None.

### Fixed
* Deleting `RealmResults` created by `by backlinks()` would crash with `Cannot delete custom Deleteable objects: ObjectBoundRealmResults`. (Issue [#1413](https://github.com/realm/realm-kotlin/issues/1413))
* Incremental compilation in combination with `@PersistedName` on model class names could result in schema errors when opening the Realm (Issue [#1401](https://github.com/realm/realm-kotlin/issues/1401)).
* [Sync] Native crash if a server error was reported while using `SyncConfiguration.waitForInitialRemoteData()`. (Issue [#1401](https://github.com/realm/realm-kotlin/issues/1401))

### Compatibility
* File format: Generates Realms with file format v23.
* Realm Studio 13.0.0 or above is required to open Realms created by this version.
* This release is compatible with the following Kotlin releases:
  * Kotlin 1.8.0 and above. The K2 compiler is not supported yet.
  * Ktor 2.1.2 and above.
  * Coroutines 1.6.4 and above.
  * AtomicFu 0.18.3 and above.
  * The new memory model only. See https://github.com/realm/realm-kotlin#kotlin-memory-model-and-coroutine-compatibility
* Minimum Kbson 0.3.0.
* Minimum Gradle version: 6.8.3.
* Minimum Android Gradle Plugin version: 4.1.3.
* Minimum Android SDK: 16.

### Internal
* None.


## 1.9.0 (2023-05-23)

This release bumps the minimum supported version of Kotlin from 1.7.20 to 1.8.0. This also impact the minimum supported version of the Android Gradle Plugin and Gradle. See the Compatibility seection for more information.

### Breaking Changes
* None.

### Enhancements
* Realm objects now support ignoring delegated properties. (Issue [#1377](https://github.com/realm/realm-kotlin/pull/1386))
* Support for simple token full-text search using `@FullText` on `String` properties. Read the documentation on `@FullText` for more info. (Issue [#1368](https://github.com/realm/realm-kotlin/pull/1368))
* Support for initialization of a realm file with a bundled realm through `RealmConfiguration.Builder(...).initialRealmFile(...)` and `SyncConfiguration.Builder(...).initialRealmFile(...)`. (Issue [#577](https://github.com/realm/realm-kotlin/issues/577))
* [Sync] The new sync exception `CompensatingWriteException` will be thrown in the `SyncSession.ErrorHandler` when the server undoes one or more client writes. (Issue [#1372](https://github.com/realm/realm-kotlin/issues/1372))
* [Sync] Added experimental full document serialization support on Credentials with a Custom Function, App Services Function calls, user profile, and custom data. (Issue [#1355](https://github.com/realm/realm-kotlin/pull/1355))

### Fixed
* User exceptions now propagate correctly out from `RealmMigration` and `CompactOnLaunchCallback` instead of just resulting in a generic *User-provided callback failed* `RuntimeException`. (Issue [#1228](https://github.com/realm/realm-kotlin/issues/1228))
* The default compact-on-launch callback trigger 50% or more of the space could be reclaimed was reversed. (Issue [#1380](https://github.com/realm/realm-kotlin/issues/1380))
* Objects that were renamed using `@PersistedName` couldn't be referenced as a direct link in a model class. (Issue [#1377](https://github.com/realm/realm-kotlin/issues/1377))
* [Sync] `BsonEncoder` now allows converting numerical values with precision loss.

### Compatibility
* File format: Generates Realms with file format v23.
* Realm Studio 13.0.0 or above is required to open Realms created by this version.
* This release is compatible with the following Kotlin releases:
  * Kotlin 1.8.0 and above. The K2 compiler is not supported yet.
  * Ktor 2.1.2 and above.
  * Coroutines 1.6.4 and above.
  * AtomicFu 0.18.3 and above.
  * The new memory model only. See https://github.com/realm/realm-kotlin#kotlin-memory-model-and-coroutine-compatibility
* Minimum Kbson 0.3.0.
* Minimum Gradle version: 6.8.3.
* Minimum Android Gradle Plugin version: 4.1.3.
* Minimum Android SDK: 16.

### Internal
* Updated to Realm Core 13.11.0, commit d8721d7baec39571e7e5373c3f407a50d144307e.
* Updated to Sync Protocol version 9.
* Updated BAAS test server to v2023-05-15.
* Updated R8 used by tests to 4.0.48.

### Contributors
*  [Tim Klingeleers](https://github.com/Mardaneus86) for fixing the default `compactOnLaunch` logic.


## 1.8.0 (2023-05-01)

### Breaking Changes
* `RealmLog` is now a global singleton shared between all Realm API's. Previously log configuration happened using the `log` builder method on `AppConfiguration`, `SyncConfiguration` or `RealmConfiguration`. These API's are still present and for apps only using a single Atlas App ID, the behaviour is the same. For apps that have configured multiple Atlas App ID's, it will no longer be possible to configure different log levels and loggers for each app. Instead, the last `AppConfiguration` created will override the logger configuration from other `AppConfiguration`s.

### Enhancements
* Multiple processes can now access the same encrypted Realm instead of throwing `Encrypted interprocess sharing is currently unsupported`. (Core Issue [#1845](https://github.com/realm/realm-core/issues/1845))
* Added a public `RealmLog` class that replaces `AppConfiguration.Builder.log()`. (Issue [#1347](https://github.com/realm/realm-kotlin/pull/1347))
* Realm logs will now contain more debug information from the underlying database when `LogLevel.DEBUG` or below is enabled.
* Avoid tracking unreferenced realm versions through the garbage collector. (Issue [#1234](https://github.com/realm/realm-kotlin/issues/1234))
* `Realm.compactRealm(configuration)` has been added as way to compact a Realm file without having to open it. (Issue [#571](https://github.com/realm/realm-kotlin/issues/571))
* `@PersistedName` is now also supported on model classes. (Issue [#1138](https://github.com/realm/realm-kotlin/issues/1138))
* [Sync] All tokens, passwords and custom function arguments are now obfuscated by default, even if `LogLevel` is set to DEBUG, TRACE or ALL. (Issue [#410](https://github.com/realm/realm-kotlin/issues/410))
* [Sync] Add support for `App.authenticationChangeAsFlow()` which make it possible to listen to authentication changes like "LoggedIn", "LoggedOut" and "Removed" across all users of the app. (Issue [#749](https://github.com/realm/realm-kotlin/issues/749)).
* [Sync] Support for migrating from Partition-based to Flexible Sync automatically on the device if the server has migrated to Flexible Sync. ([Core Issue #6554](https://github.com/realm/realm-core/issues/6554))

### Fixed
* Querying a `RealmList` or `RealmSet` with more than eight entries with a list of values could result in a SIGABRT. (Issue [#1183](https://github.com/realm/realm-kotlin/issues/1183))

### Compatibility
* File format: Generates Realms with file format v23.
* Realm Studio 13.0.0 or above is required to open Realms created by this version.
* This release is compatible with the following Kotlin releases:
  * Kotlin 1.7.20 and above.
  * Ktor 2.1.2 and above.
  * Coroutines 1.6.4 and above.
  * AtomicFu 0.18.3 and above.
  * The new memory model only. See https://github.com/realm/realm-kotlin#kotlin-memory-model-and-coroutine-compatibility
* Minimum Gradle version: 6.7.1.
* Minimum Android Gradle Plugin version: 4.0.0.
* Minimum Android SDK: 16.

### Internal
* Updated to Realm Core 13.10.0, commit 7b9ab24d631437364dbe955ac3ea1f550b26cf10.


## 1.7.1 (2023-04-19)

### Breaking Changes
* None.

### Enhancements
* None.

### Fixed
* Fix compilation issue with Kotlin 1.8.20. (Issue [1346](https://github.com/realm/realm-kotlin/issues/1346))
* [Sync] Client Reset on JVM on Linux would crash with `No built-in scheduler implementation for this platform. Register your own with Scheduler::set_default_factory()`
* [Sync] Return correct provider for JWT-authenticated users. (Issue [#1350](https://github.com/realm/realm-kotlin/issues/1350))

### Compatibility
* File format: Generates Realms with file format v23.
* Realm Studio 13.0.0 or above is required to open Realms created by this version.
* This release is compatible with the following Kotlin releases:
  * Kotlin 1.7.20 and above.
  * Ktor 2.1.2 and above.
  * Coroutines 1.6.4 and above.
  * AtomicFu 0.18.3 and above.
  * The new memory model only. See https://github.com/realm/realm-kotlin#kotlin-memory-model-and-coroutine-compatibility
* Minimum Gradle version: 6.7.1.
* Minimum Android Gradle Plugin version: 4.0.0.
* Minimum Android SDK: 16.

### Internal
* None.


## 1.7.0 (2023-03-15)

### Breaking Changes
* None.

### Enhancements
* Upgrade OpenSSL from 3.0.7 to 3.0.8.
* Model classes with types not supported by Realm will now fail at compile time instead of logging a debug message. This error can be suppressed by using the `@Ignore` annotation. (Issue [#1226](https://github.com/realm/realm-kotlin/issues/1226))
* Wrong use of `val` for persisted properties will now throw a compiler time error, instead of crashing at runtime. (Issue [#1306](https://github.com/realm/realm-kotlin/issues/1306))
* Add support for querying on RealmSets containing objects with `RealmSet.query(...)`.  (Issue [#1037](https://github.com/realm/realm-kotlin/issues/1258))
* Added support for `RealmDictionary` in model classes. `RealmDictionary` is a `Map` of strings to values. Contrary to `RealmSet` and `RealmList` it is possible to store nullable objects/embedded objects in this data structure. See the class documentation for more details. (Issue [#537](https://github.com/realm/realm-kotlin/issues/537))
* Add Realm datatypes serialization support with `Kserializer`. Serializers can be found in `io.realm.kotlin.serializers`. (Issue [#1283](https://github.com/realm/realm-kotlin/pull/1283))
* [Sync] Add support for setting App Services connection identifiers through `AppConfiguration.appName` and `AppConfiguration.appVersion`, making it easier to identify connections in the server logs. (Issue (#407)[https://github.com/realm/realm-kotlin/issues/407])
* [Sync] Added `RecoverUnsyncedChangesStrategy`, an alternative automatic client reset strategy that tries to automatically recover any unsynced data from the client.
* [Sync] Added `RecoverOrDiscardUnsyncedChangesStrategy`, an alternative automatic client reset strategy that tries to automatically recover any unsynced data from the client, and discards any unsynced data if recovery is not possible. This is now the default policy.

### Fixed
* Fixed implementation of `RealmSet.iterator()` to throw `ConcurrentModificationException`s when the underlying set has been modified while iterating over it. (Issue [#1220](https://github.com/realm/realm-kotlin/issues/1220))
* Accessing an invalidated `RealmResults` now throws an `IllegalStateException` instead of a `RealmException`. (Issue [#1188](https://github.com/realm/realm-kotlin/pull/1188))
* Opening a Realm with a wrong encryption key or corrupted now throws an `IllegalStateException` instead of a `IllegalArgumentException`. (Issue [#1188](https://github.com/realm/realm-kotlin/pull/1188))
* Trying to convert to a Flexible Sync Realm with Flexible Sync disabled throws a `IllegalStateException` instead of a `IllegalArgumentException`. (Issue [#1188](https://github.com/realm/realm-kotlin/pull/1188))
* Fix missing initial flow events when registering for events while updating the realm. (Issue [#1151](https://github.com/realm/realm-kotlin/issues/1151))
* Emit deletion events and terminate flow when registering for notifications on outdated entities instead of throwing. (Issue [#1233](https://github.com/realm/realm-kotlin/issues/1233))
* [Sync] Close the thread associated with the Device Sync connection when closing the Realm. (Issue (https://github.com/realm/realm-kotlin/issues/1290)[#1290])

### Compatibility
* File format: Generates Realms with file format v23.
* Realm Studio 13.0.0 or above is required to open Realms created by this version.
* This release is compatible with the following Kotlin releases:
  * Kotlin 1.7.20 and above.
  * Ktor 2.1.2 and above.
  * Coroutines 1.6.4 and above.
  * AtomicFu 0.18.3 and above.
  * Kotlin Serialization 1.4.0 and above
  * The new memory model only. See https://github.com/realm/realm-kotlin#kotlin-memory-model-and-coroutine-compatibility
* Minimum Gradle version: 6.7.1.
* Minimum Android Gradle Plugin version: 4.0.0.
* Minimum Android SDK: 16.

### Internal
* Updated to Realm Core 13.5.0, commit 37cc58865648f343f7d6e538d45980e7f2351211.


## 1.6.2 (2023-03-14)

### Breaking Changes
* None.

### Enhancements
* None.

### Fixed
* Returning invalid objects from `Realm.write` would throw an `IllegalStateException`. (Issue [#1300](https://github.com/realm/realm-kotlin/issues/1300))
* Compatibility with Realm Java when using the `io.realm.RealmObject` abstract class. (Issue [#1278](https://github.com/realm/realm-kotlin/issues/1278))
* Compiler error when multiple fields have `@PersistedName`-annotations that match they Kotlin name. (Issue [#1240](https://github.com/realm/realm-kotlin/issues/1240))
* RealmUUID would throw an `ClassCastException` when comparing with an object instance of a different type. (Issue [#1288](https://github.com/realm/realm-kotlin/issues/1288))
* Compiler error when using Kotlin 1.8.0 and Compose for desktop 1.3.0. (Issue [#1296](https://github.com/realm/realm-kotlin/issues/1296))
* [Sync] `SyncSession.downloadAllServerChange()` and `SyncSession.uploadAllLocalChanges()` was reversed.

### Compatibility
* File format: Generates Realms with file format v23.
* Realm Studio 13.0.0 or above is required to open Realms created by this version.
* This release is compatible with the following Kotlin releases:
  * Kotlin 1.7.20 and above.
  * Ktor 2.1.2 and above.
  * Coroutines 1.6.4 and above.
  * AtomicFu 0.18.3 and above.
  * The new memory model only. See https://github.com/realm/realm-kotlin#kotlin-memory-model-and-coroutine-compatibility
* Minimum Gradle version: 6.7.1.
* Minimum Android Gradle Plugin version: 4.0.0.
* Minimum Android SDK: 16.

### Internal
* None.


## 1.6.1 (2023-02-02)

### Breaking Changes
* None.

### Enhancements
* None.

### Fixed
* Allow defining properties with the field name as the persisted name. ([#1240](https://github.com/realm/realm-kotlin/issues/1240))
* Fix compilation error when accessing Realm Kotlin model classes from Java code. ([#1256](https://github.com/realm/realm-kotlin/issues/1256))

### Compatibility
* File format: Generates Realms with file format v23.
* Realm Studio 13.0.0 or above is required to open Realms created by this version.
* This release is compatible with the following Kotlin releases:
  * Kotlin 1.7.20 and above.
  * Ktor 2.1.2 and above.
  * Coroutines 1.6.4 and above.
  * AtomicFu 0.18.3 and above.
  * The new memory model only. See https://github.com/realm/realm-kotlin#kotlin-memory-model-and-coroutine-compatibility
* Minimum Gradle version: 6.7.1.
* Minimum Android Gradle Plugin version: 4.0.0.
* Minimum Android SDK: 16.

### Internal
* None.


## 1.6.0 (2023-01-25)

This release will bump the Realm file format from version 22 to 23. Opening a file with an older format will automatically upgrade it. Downgrading to a previous file format is not possible.

### Breaking Changes
* None.

### Enhancements
* OpenSSL has been upgraded from from 1.1.1n to 3.0.7.
* Added support for `RealmAny` as supported field in model classes. A `RealmAny` is used to represent a polymorphic Realm value or Realm Object, is indexable but cannot be used as a primary key.
* Add support for `Decimal128` as supported field in model classes. (Issue [#653](https://github.com/realm/realm-kotlin/issues/653))
* Realm will now use a lot less memory and disk space when different versions of realm objects are used. ([Core Issue #5440](https://github.com/realm/realm-core/pull/5440))
* Realm will now continuously track and reduce the size of the Realm file when it is in use rather that only when opening the file with `Configuration.compactOnLaunch` enabled. ([Core Issue #5754](https://github.com/realm/realm-core/issues/5754))
* Add support for `Realm.copyFromRealm()`. All RealmObjects, RealmResults, RealmList and RealmSets now also have a `copyFromRealm()` extension method.
* Add support for querying on RealmLists containing objects with `RealmList.query(...)`.  (Issue [#1037](https://github.com/realm/realm-kotlin/issues/1037))
* Add better error messages when inheriting `RealmObject` with unsupported class types. (Issue [#1086](https://github.com/realm/realm-kotlin/issues/1086))
* Added support for reverse relationships on Embedded objects through the `EmbeddedRealmObject.parent()` extension function. (Issue [#1141](https://github.com/realm/realm-kotlin/pull/1141))
* Added support for reverse relationships through the `backlinks` delegate on `EmbeddedObjects`. See the function documentation for more details. (Issue [#1134](https://github.com/realm/realm-kotlin/issues/1134))
* Added support for `@PersistedName` annotations for mapping a Kotlin field name to the underlying field name persisted in the Realm. (Issue [#590](https://github.com/realm/realm-kotlin/issues/590))
* [Sync] `App.close()` have been added so it is possible to close underlying ressources used by the app instance.
* [Sync] Add support for progress listeners with `SyncSession.progressAsFlow(...)`. (Issue [#428](https://github.com/realm/realm-kotlin/issues/428))lin/issues/1086))
* [Sync] `Realm.writeCopyTo(syncConfig)` now support copying a Flexible Sync Realm to another Flexible Sync Realm.
* [Sync] Added support for App functions, see documentation for more details. (Issue [#1110](https://github.com/realm/realm-kotlin/pull/1110))
* [Sync] Added support for custom App Services Function authentication. (Issue [#741](https://github.com/realm/realm-kotlin/issues/741))
* [Sync] Add support for accessing user auth profile metadata and custom data through the extension functions 'User.profileAsBsonDocument()' and 'User.customDataAsBsonDocument()'. (Issue [#750](https://github.com/realm/realm-kotlin/pull/750))
* [Sync] Add support for `App.callResetPasswordFunction` (Issue [#744](https://github.com/realm/realm-kotlin/issues/744))
* [Sync] Add support for connection state and connection state change listerners with `SyncSession.connectionState` and `SyncSession.connectionStateAsFlow(). (Issue [#429](https://github.com/realm/realm-kotlin/issues/429))

### Fixed
* Fix missing `Realm.asFlow()`-events from remote updates on synced realms. (Issue [#1070](https://github.com/realm/realm-kotlin/issues/1070))
* Windows binaries for JVM did not statically link the C++ runtime, which could lead to crashes if it wasn't preinstalled. (Issue [#1211](https://github.com/realm/realm-kotlin/pull/1211))
* Internal dispatcher threads would leak when closing Realms. (Issue [#818](https://github.com/realm/realm-kotlin/issues/818))
* Realm finalizer thread would prevent JVM main thread from exiting. (Issue [#818](https://github.com/realm/realm-kotlin/issues/818))
* `RealmUUID` did not calculate the correct `hashCode`, so putting it in a `HashSet` resulted in duplicates.
* JVM apps on Mac and Linux would use a native file built in debug mode, making it slower than needed. The correct native binary built in release mode is now used. Windows was not affected. (Issue [#1124](https://github.com/realm/realm-kotlin/pull/1124))
* `RealmUUID.random()` would generate the same values when an app was re-launched from Android Studio during development. (Issue [#1123](https://github.com/realm/realm-kotlin/pull/1123))
* Complete flows with an IllegalStateException instead of crashing when notifications cannot be delivered due to insufficient channel capacity (Issue [#1147](https://github.com/realm/realm-kotlin/issues/1147))
* Prevent "Cannot listen for changes on a deleted Realm reference"-exceptions when notifier is not up-to-date with newest updates from write transaction.
* [Sync] Custom loggers now correctly see both normal and sync events. Before, sync events were just logged directly to LogCat/StdOut.
* [Sync] When a `SyncSession` was paused using `SyncSession.pause()`, it would sometimes automatically resume the session. `SyncSession.State.PAUSED` has been added, making it explicit when a session is paused. (Core Issue [#6085](https://github.com/realm/realm-core/issues/6085))

### Compatibility
* File format: Generates Realms with file format v23.
* Realm Studio 13.0.0 or above is required to open Realms created by this version.
* This release is compatible with the following Kotlin releases:
  * Kotlin 1.7.20 and above.
  * Ktor 2.1.2 and above.
  * Coroutines 1.6.4 and above.
  * AtomicFu 0.18.3 and above.
  * The new memory model only. See https://github.com/realm/realm-kotlin#kotlin-memory-model-and-coroutine-compatibility
* Minimum Gradle version: 6.7.1.
* Minimum Android Gradle Plugin version: 4.0.0.
* Minimum Android SDK: 16.

### Internal
* Updated to Realm Core 13.2.0, commit 5a119d8cb2eaac60c298532af2c9ae789af0c9e6.
* Updated to require Swig 4.1.0.
* Updated AndroidxStartup to 1.1.1.
* Updated to Kbson 0.2.0.
* `io.realm.kotlin.types.ObjectId` now delegates all responsibility to `org.mongodb.kbson.ObjectId` while maintaining the interface.
* Added JVM test wrapper as a workaround for https://youtrack.jetbrains.com/issue/KT-54634
* Use Relinker when loading native libs on Android.


## 1.5.2 (2023-01-10)

### Breaking Changes
* None.

### Enhancements
* None.

### Fixed
* Fixed various proguard issues. (Issue [#1150](https://github.com/realm/realm-kotlin/issues/1150))
* Fixed bug when creating `RealmInstant` instaces with `RealmInstant.now()` in Kotlin Native. (Issue [#1182](https://github.com/realm/realm-kotlin/issues/1182))
* Allow `@Index` on `Boolean` fields. (Issue [#1193](https://github.com/realm/realm-kotlin/issues/1193))
* Fixed issue with spaces in realm file path on iOS (Issue [#1194](https://github.com/realm/realm-kotlin/issues/1194))

### Compatibility
* This release is compatible with the following Kotlin releases:
  * Kotlin 1.7.20 and above.
  * Ktor 2.1.2 and above.
  * Coroutines 1.6.4 and above.
  * AtomicFu 0.18.3 and above.
  * The new memory model only. See https://github.com/realm/realm-kotlin#kotlin-memory-model-and-coroutine-compatibility
* Minimum Gradle version: 6.7.1.
* Minimum Android Gradle Plugin version: 4.0.0.
* Minimum Android SDK: 16.

### Internal
* Updated to Gradle 7.6.


## 1.5.1 (2022-12-12)

### Breaking Changes
* None.

### Enhancements
* None.

### Fixed
* Fixed problem with KBSON using reservered keywords in Swift. (Issue [#1153](https://github.com/realm/realm-kotlin/issues/))
* Fixed database corruption and encryption issues on apple platforms. (Issue [#5076](https://github.com/realm/realm-js/issues/5076))
* Fixed 1.8.0-Beta/RC compatibility. (Issue [#1159](https://github.com/realm/realm-kotlin/issues/1159)
* [Sync] Bootstraps will not be applied in a single write transaction - they will be applied 1MB of changesets at a time. (Issue [#5999](https://github.com/realm/realm-core/pull/5999)).
* [Sync] Fixed a race condition which could result in operation cancelled errors being delivered to `Realm.open` rather than the actual sync error which caused things to fail. (Issue [#5968](https://github.com/realm/realm-core/pull/5968)).

### Compatibility
* This release is compatible with the following Kotlin releases:
  * Kotlin 1.7.20 and above.
  * Ktor 2.1.2 and above.
  * Coroutines 1.6.4 and above.
  * AtomicFu 0.18.3 and above.
  * The new memory model only. See https://github.com/realm/realm-kotlin#kotlin-memory-model-and-coroutine-compatibility
* Minimum Gradle version: 6.7.1.
* Minimum Android Gradle Plugin version: 4.0.0.
* Minimum Android SDK: 16.

### Internal
* Updated to Realm Core 12.12.0, commit 292f534a8ae687a86d799b14e06a94985e49c3c6.
* Updated to KBSON 0.2.0
* Updated to require Swig 4.1.0.


## 1.5.0 (2022-11-11)

### Breaking Changes
* None.

### Enhancements
* Fixed error when using Realm object as query argument. Issue[#1098](https://github.com/realm/realm-kotlin/issues/1098)
* Realm will now use `System.loadLibrary()` first when loading native code on JVM, adding support for 3rd party JVM installers. If this fails, it will fallback to the current method of extracting and loading the native library from the JAR file. (Issue [#1105](https://github.com/realm/realm-kotlin/issues/1105)).
* Added support for in-memory Realms.
* Added support for reverse relationships through the `backlinks` delegate. See the function documentation for more details. (Issue [#1021](https://github.com/realm/realm-kotlin/pull/1021))
* Added support for `BsonObjectId` and its typealias `org.mongodb.kbson.ObjectId` as a replacement for `ObjectId`. `io.realm.kotlin.types.ObjectId` is still functional but has been marked as deprecated.
* [Sync] Added support for `BsonObjectId` as partition value.
* [Sync] Exposed `configuration` and `user` on `SyncSession`. (Issue [#431](https://github.com/realm/realm-kotlin/issues/431))
* [Sync] Added support for encrypting the user metadata used by Sync. (Issue [#413](https://github.com/realm/realm-kotlin/issues/413))
* [Sync] Added support for API key authentication. (Issue [#432](https://github.com/realm/realm-kotlin/issues/432))

### Fixed
* Close underlying realm if it is no longer referenced by any Kotlin object. (Issue [#671](https://github.com/realm/realm-kotlin/issues/671))
* Fixes crash during migration if Proguard was enabled. (Issue [#1106](https://github.com/realm/realm-kotlin/issues/1106))
* Adds missing Proguard rules for Embedded objects. (Issue [#1106](https://github.com/realm/realm-kotlin/issues/1107))

### Compatibility
* This release is compatible with the following Kotlin releases:
  * Kotlin 1.7.20 and above.
  * Ktor 2.1.2 and above.
  * Coroutines 1.6.4 and above.
  * AtomicFu 0.18.3 and above.
  * The new memory model only. See https://github.com/realm/realm-kotlin#kotlin-memory-model-and-coroutine-compatibility
* Minimum Gradle version: 6.7.1.
* Minimum Android Gradle Plugin version: 4.0.0.
* Minimum Android SDK: 16.

### Internal
* Added dependency Kbson 0.1.0.
* Updated to use hierarchical multi platform project structure.
* Updated to Realm Core 12.11.0, commit 3d5ff9b5e47c5664c4c5611cdfd22fd15e451b55.
* Updated to Detekt 1.22.0-RC2.


## 1.4.0 (2022-10-17)

### Breaking Changes
* Minimum Kotlin version has been raised from 1.6.10 to 1.7.20.
* Support for the original (old) memory model on Kotlin Native has been dropped. Only the new Kotlin Native memory model is supported.
* Minimum Gradle version has been raised from 6.1.1 to 6.7.1.
* Minimum Ktor version has been raised from 1.6.8 to 2.1.2.

### Enhancements
* [Sync] The sync variant `io.realm.kotlin:library-sync:1.4.0`, now support Apple Silicon targets, ie. `macosArm64()`, `iosArm64()` and `iosSimulatorArm64`.

### Fixed
* [Sync] Using the SyncSession after receiving changes from the server would sometimes crash. Issue [#1068](https://github.com/realm/realm-kotlin/issues/1068)

### Compatibility
* This release is compatible with the following Kotlin releases:
  * Kotlin 1.7.20 and above.
  * Ktor 2.1.2 and above.
  * Coroutines 1.6.4 and above.
  * AtomicFu 0.18.3 and above.
  * The new memory model only. See https://github.com/realm/realm-kotlin#kotlin-memory-model-and-coroutine-compatibility
* Minimum Gradle version: 6.7.1.
* Minimum Android Gradle Plugin version: 4.0.0.
* Minimum Android SDK: 16.

### Internal
* Updated to Kotlin 1.7.20.
* Updated to Coroutines 1.6.4.
* Updated to AtomicFu 0.18.3.
* Updated to Kotlin Serialization 1.4.0.
* Updated to KotlinX DateTime 0.4.0.
* Updated to okio 3.2.0.
* Ktor now uses the OkHttp engine on Android/JVM.
* Ktor now uses the Darwin engine on Native.


## 1.3.0 (2022-10-10)

### Breaking Changes
* None.

### Enhancements
* Support for `MutableRealm.deleteAll()`.
* Support for `MutableRealm.delete(KClass)`.
* Support for `DynamicMutableRealm.deleteAll()`.
* Support for `DynamicMutableRealm.delete(className)`.
* Support for `RealmInstant.now()`
* [Sync] Support for `User.getProviderType()`.
* [Sync] Support for `User.getAccessToken()`.
* [Sync] Support for `User.getRefreshToken()`.
* [Sync] Support for `User.getDeviceId()`.

### Fixed
* [Sync] Using `SyncConfiguration.Builder.waitForInitialRemoteDataOpen()` is now much faster if the server realm contains a lot of data. Issue [])_

### Compatibility
* This release is compatible with:
  * Kotlin 1.6.10 - 1.7.10. 1.7.20 support is tracked here: https://github.com/realm/realm-kotlin/issues/1024
  * Ktor 1.6.8. Ktor 2 support is tracked here: https://github.com/realm/realm-kotlin/issues/788
  * Coroutines 1.6.0-native-mt. Also compatible with Coroutines 1.6.0 but requires enabling of the new memory model and disabling of freezing, see https://github.com/realm/realm-kotlin#kotlin-memory-model-and-coroutine-compatibility for details on that.
  * AtomicFu 0.17.0 and above.
* Minimum Gradle version: 6.1.1.
* Minimum Android Gradle Plugin version: 4.0.0.
* Minimum Android SDK: 16.

### Internal
* None.


## 1.2.0 (2022-09-30)

### Breaking Changes
* `RealmResults.query()` now returns a `RealmQuery` instead of a `RealmResults`.

### Enhancements
* Added support for `MutableRealmInt` in model classes. The new type behaves like a reference to a `Long`, but also supports `increment` and `decrement` methods. These methods implement a conflict-free replicated data type, whose value will converge even when changed across distributed devices with poor connections.
* [Sync] Support for `User.linkCredentials()`.
* [Sync] Support for `User.identities`, which will return all login types available to the user.
* [Sync] `User.id` as a replacement for `User.identity`. `User.identity` has been marked as deprecated.

### Fixed
* Classes using `RealmObject` or `EmbeddedRealmObject` as a generics type would be modified by the compiler plugin causing compilation errors. (Issue [981] (https://github.com/realm/realm-kotlin/issues/981))
* Ordering not respected for `RealmQuery.first()`. (Issue [#953](https://github.com/realm/realm-kotlin/issues/953))
* Sub-querying on a RealmResults ignored the original filter. (Issue [#998](https://github.com/realm/realm-kotlin/pull/998))
* `RealmResults.query()` semantic returning `RealmResults` was wrong, the return type should be a `RealmQuery`. (Issue [#1013](https://github.com/realm/realm-kotlin/pull/1013))
* Crash when logging messages with formatting specifiers. (Issue [#1034](https://github.com/realm/realm-kotlin/issues/1034))

### Compatibility
* This release is compatible with:
  * Kotlin 1.6.10 - 1.7.10. 1.7.20 support is tracked here: https://github.com/realm/realm-kotlin/issues/1024
  * Ktor 1.6.8. Ktor 2 support is tracked here: https://github.com/realm/realm-kotlin/issues/788
  * Coroutines 1.6.0-native-mt. Also compatible with Coroutines 1.6.0 but requires enabling of the new memory model and disabling of freezing, see https://github.com/realm/realm-kotlin#kotlin-memory-model-and-coroutine-compatibility for details on that.
  * AtomicFu 0.17.0 and above.
* Minimum Gradle version: 6.1.1.
* Minimum Android Gradle Plugin version: 4.0.0.
* Minimum Android SDK: 16.

### Internal
* Updated to Realm Core 12.7.0, commit 18abbb4e9dc268620fa499923a92921bf26db8c6.
* Updated to Kotlin Compile Testing 1.4.9.


## 1.1.0 (2022-08-23)

### Breaking Changes
* None.

### Enhancements
* Added support for `RealmSet` in model classes. `RealmSet` is a collection of unique elements. See the class documentation for more details.
* Added support for `UUID` through a new property type: `RealmUUID`.
* Support for `Realm.writeCopyTo(configuration)`.
* [Sync] Add support for `User.delete()`, making it possible to delete user data on the server side (Issue [#491](https://github.com/realm/realm-kotlin/issues/491)).
* [Sync] It is now possible to create multiple anonymous users by specifying `Credentials.anonymous(reuseExisting = false)` when logging in to an App.

### Fixed
* `Realm.deleteRealm(config)` would throw an exception if the file didn't exist.
* Returning deleted objects from `Realm.write` and `Realm.writeBlocking` threw a non-sensical `NullPointerException`. Returning such a value is not allowed and now throws an `IllegalStateException`. (Issue [#965](https://github.com/realm/realm-kotlin/issues/965))
* [Sync] AppErrors and SyncErrors with unmapped category or error codes caused a crash. (Issue [951] (https://github.com/realm/realm-kotlin/pull/951))

### Compatibility
* This release is compatible with:
  * Kotlin 1.6.10 and above.
  * Coroutines 1.6.0-native-mt. Also compatible with Coroutines 1.6.0 but requires enabling of the new memory model and disabling of freezing, see https://github.com/realm/realm-kotlin#kotlin-memory-model-and-coroutine-compatibility for details on that.
  * AtomicFu 0.17.0.
* Minimum Gradle version: 6.1.1.
* Minimum Android Gradle Plugin version: 4.0.0.
* Minimum Android SDK: 16.

### Internal
* Updated to Realm Core 12.5.1, commit 6f6a0f415bd33cf2ced4467e36a47f7c84f0a1d7.
* Updated to Gradle 7.5.1.
* Updated to Android Gradle Plugin 7.2.2.
* Updated to CMake 3.22.1
* Updated to Android targetSdk 33.
* Updated to Android compileSdkVersion 33.
* Updated to Android Build Tools 33.0.0.
* Updated to Android NDK 23.2.8568313.


## 1.0.2 (2022-08-05)

### Breaking Changes
* None.

### Enhancements
* None.

### Fixed
* Missing proguard configuration for `CoreErrorUtils`. (Issue [#942](https://github.com/realm/realm-kotlin/issues/942))
* [Sync] Embedded Objects could not be added to the schema for `SyncConfiguration`s. (Issue [#945](https://github.com/realm/realm-kotlin/issues/945)).

### Compatibility
* This release is compatible with:
  * Kotlin 1.6.10 and above.
  * Coroutines 1.6.0-native-mt. Also compatible with Coroutines 1.6.0 but requires enabling of the new memory model and disabling of freezing, see https://github.com/realm/realm-kotlin#kotlin-memory-model-and-coroutine-compatibility for details on that.
  * AtomicFu 0.17.0.
* Minimum Gradle version: 6.1.1.
* Minimum Android Gradle Plugin version: 4.0.0.
* Minimum Android SDK: 16.

### Internal
* None.


## 1.0.1 (2022-07-07)

### Breaking Changes
* None.

### Enhancements
* Added support for `ByteArray`. ([#584](https://github.com/realm/realm-kotlin/issues/584))

### Fixed
* Fixed JVM memory leak when passing string to C-API. (Issue [#890](https://github.com/realm/realm-kotlin/issues/890))
* Fixed crash present on release-mode apps using Sync due to missing Proguard exception for `ResponseCallback`.
* The compiler plugin did not set the generic parameter correctly for an internal field inside model classes. This could result in other libraries that operated on the source code throwing an error of the type: `undeclared type variable: T`. (Issue [#901](https://github.com/realm/realm-kotlin/issues/901))
* String read from a realm was mistakenly treated as zero-terminated, resulting in strings with `\0`-characters to be truncated when read. Inserting data worked correctly. (Issue [#911](https://github.com/realm/realm-kotlin/issues/911))
* [Sync] Fix internal ordering of `EmailPasswordAuth.resetPassword(...)` arguments. (Issue [#885](https://github.com/realm/realm-kotlin/issues/885))
* [Sync] Sync error events not requiring a Client Reset incorrectly assumed they had to include a path to a recovery Realm file. (Issue [#895](https://github.com/realm/realm-kotlin/issues/895))

### Compatibility
* This release is compatible with:
  * Kotlin 1.6.10 and above.
  * Coroutines 1.6.0-native-mt. Also compatible with Coroutines 1.6.0 but requires enabling of the new memory model and disabling of freezing, see https://github.com/realm/realm-kotlin#kotlin-memory-model-and-coroutine-compatibility for details on that.
  * AtomicFu 0.17.0.
* Minimum Gradle version: 6.1.1.
* Minimum Android Gradle Plugin version: 4.0.0.
* Minimum Android SDK: 16.

### Internal
* None.


## 1.0.0 (2022-06-07)

### Breaking Changes
* Move all classes from package `io.realm` to `io.realm.kotlin`. This allows Realm Java and Realm Kotlin to be included in the same app without having class name conflicts. *WARNING:* While both libraries can be configured to open the same file, doing so concurrently is currently not supported and can lead to corrupted realm files.
* Updated default behavior for implicit import APIs (realm objects setters and list add/insert/set-operations) to update existing objects with similar primary key instead of throwing. (Issue [#849](https://github.com/realm/realm-kotlin/issues/849))
* Introduced `BaseRealmObject` as base interface of `RealmObject` and `DynamicRealmObject` to prepare for future embedded object support.
  * Most APIs accepts `BaseRealmObject` instead of `RealmObject`.
  * `DynamicRealmObject` no longer implements `RealmObject` but only `BaseRealmObject`
  * Besides the changes of base class of `DynamicRealmObject`, this should not require and code changes.
* Moved all modeling defining types to `io.realm.kotlin.types`
  * Moved `BaseRealmObject`, `RealmObject`, `EmbeddedObject`, `RealmList`, `RealmInstant` and `ObjectId` from `io.realm` to `io.realm.kotlin.types`
* Moved `RealmResults` from `io.realm` to `io.realm.kotlin.query`
* Reworked API for dynamic objects.
  * Support for unmanaged dynamic objects through `DynamicMutableRealmObject.create()`.
  * Replaced `DynamicMutableRealm.create()` with `DynamicMutableRealm.copyToRealm()` similar to `MutableRealm.copyToRealm()`.
* Moved `io.realm.MutableRealm.UpdatePolicy` to top-level class `io.realm.kotlin.UpdatePolicy` as it now also applies to `DynamicMutableRealm.copyToRealm()`.
* Deleted `Queryable`-interface and removed it from `RealmResults`.
* Moved extension methods on `BaseRealmObject`, `MutableRealm`, `TypedRealm`, `Realm` and `Iterable` from `io.realm` to `io.realm.kotlin.ext`
* Moved `io.realm.MutableRealm.UpdatePolicy` to top-level class `io.realm.UpdatePolicy` as it now also applies to `DynamicMutableRealm.copyToRealm()`
* All exceptions from Realm now has `RealmException` as their base class instead of `RealmCoreException` or `Exception`.
* Aligned factory methods naming. (Issue [#835](https://github.com/realm/realm-kotlin/issues/835))
  * Renamed `RealmConfiguration.with(...)` to `RealmConfiguration.create(...)`
  * Renamed `SyncConfiguration.with(...)` to `SyncConfiguration.create(...)`
  * Renamed `RealmInstant.fromEpochSeconds(...)` to `RealmInstant.from(...)`
* Reduced `DynamicMutableRealm` APIs (`copyToRealm()` and `findLatest()`) to only allow import and lookup of `DynamicRealmObject`s.

### Enhancements
* [Sync] Support for Flexible Sync through `Realm.subscriptions`. (Issue [#824](https://github.com/realm/realm-kotlin/pull/824))
* [Sync] Added support for `ObjectId` ([#652](https://github.com/realm/realm-kotlin/issues/652)). `ObjectId` can be used as a primary key in model definition.
* [Sync] Support for `SyncConfiguration.Builder.InitialData()`. (Issue [#422](https://github.com/realm/realm-kotlin/issues/422))
* [Sync] Support for `SyncConfiguration.Builder.initialSubscriptions()`. (Issue [#831](https://github.com/realm/realm-kotlin/issues/831))
* [Sync] Support for `SyncConfiguration.Builder.waitForInitialRemoteData()`. (Issue [#821](https://github.com/realm/realm-kotlin/issues/821))
* [Sync] Support for accessing and controlling the session state through `SyncSession.state`, `SyncSession.pause()` and `SyncSession.resume()`.
* [Sync] Added `SyncConfiguration.syncClientResetStrategy` which enables support for client reset via `DiscardUnsyncedChangesStrategy` for partition-based realms and `ManuallyRecoverUnsyncedChangesStrategy` for Flexible Sync realms.
* [Sync] Support `ObjectId` as a partition key.
* Support for embedded objects. (Issue [#551](https://github.com/realm/realm-kotlin/issues/551))
* Support for `RealmConfiguration.Builder.initialData()`. (Issue [#579](https://github.com/realm/realm-kotlin/issues/579))
* Preparing the compiler plugin to be compatible with Kotlin `1.7.0-RC`. (Issue [#843](https://github.com/realm/realm-kotlin/issues/843))
* Added `AppConfiguration.create(...)` as convenience method for `AppConfiguration.Builder(...).build()` (Issue [#835](https://github.com/realm/realm-kotlin/issues/835))

### Fixed
* Fix missing symbol (`___bid_IDEC_glbround`) on Apple silicon
* Creating a `RealmConfiguration` off the main thread on Kotlin Native could crash with `IncorrectDereferenceException`. (Issue [#799](https://github.com/realm/realm-kotlin/issues/799))
* Compiler error when using cyclic references in compiled module. (Issue [#339](https://github.com/realm/realm-kotlin/issues/339))

### Compatibility
* This release is compatible with:
  * Kotlin 1.6.10 and above.
  * Coroutines 1.6.0-native-mt. Also compatible with Coroutines 1.6.0 but requires enabling of the new memory model and disabling of freezing, see https://github.com/realm/realm-kotlin#kotlin-memory-model-and-coroutine-compatibility for details on that.
  * AtomicFu 0.17.0.
* Minimum Gradle version: 6.1.1.
* Minimum Android Gradle Plugin version: 4.0.0.
* Minimum Android SDK: 16.

### Internal
* Updated to Realm Core 12.1.0, commit f8f6b3730e32dcc5b6564ebbfa5626a640cdb52a.


## 0.11.1 (2022-05-05)

### Breaking Changes
* None.

### Enhancements
* None.

### Fixed
* Fix crash in list notification listener (Issue [#827](https://github.com/realm/realm-kotlin/issues/827), since 0.11.0)

### Compatibility
* This release is compatible with:
  * Kotlin 1.6.10 and above.
  * Coroutines 1.6.0-native-mt. Also compatible with Coroutines 1.6.0 but requires enabling of the new memory model and disabling of freezing, see https://github.com/realm/realm-kotlin#kotlin-memory-model-and-coroutine-compatibility for details on that.
  * AtomicFu 0.17.0.
* Minimum Gradle version: 6.1.1.
* Minimum Android Gradle Plugin version: 4.0.0.
* Minimum Android SDK: 16.

### Internal
* None.


## 0.11.0 (2022-04-29)

### Breaking Changes
* [Sync] `SyncConfiguration` and `SyncSession` have been moved to `io.realm.mongodb.sync`.
* [Sync] `EmailPasswordAuth` has been movedto `io.realm.mongodb.auth`.
* [Sync] Improved exception hierarchy for App and Sync exceptions. All sync/app exceptions now use `io.realm.mongodb.exceptions.AppException` as their top-level exception type. Many methods have more specialized exceptions for common errors that can be caught and reacted to. See `AppException` documentation for more details.
* [Sync] `SyncConfiguration.directory` is no longer available.
* [Sync] Removed `SyncConfiguration.partitionValue` as it exposed internal implementation details. It will be reintroduced at a later date.

### Enhancements
* [Sync] `EmailPasswordAuth` has been extended with support for: `confirmUser()`, `resendConfirmationEmail()`, `retryCustomConfirmation()`, `sendResetPasswordEmail()` and `resetPassword()`.
* [Sync] Support for new types of `Credentials`: `apiKey`, `apple`, `facebook`, `google` and `jwt`.
* [Sync] Support for the extension property `Realm.syncSession`, which returns the sync session associated with the realm.
* [Sync] Support for `SyncSession.downloadAllServerChanges()` and `SyncSession.uploadAllLocalChanges()`.
* [Sync] Support for `App.allUsers()`.
* [Sync] Support for `SyncConfiguration.with()`.
* [Sync] Support for `null` and `Integer` (along side already existing `String` and `Long`) partition values when using Partion-based Sync.
* [Sync] Support for `User.remove()`.
* [Sync] `AppConfiguration.syncRootDirectory` has been added to allow users to set the root folder containing all files used for data synchronization between the device and MongoDB Realm. (Issue [#795](https://github.com/realm/realm-kotlin/issues/795))
* Encrypted Realms now use OpenSSL 1.1.1n, up from v1.1.1g.

### Fixed
* Fix duplication of list object references when importing existing objects with `copyToRealm(..., updatePolicy = UpdatePolicy.ALL)` (Issue [#805](https://github.com/realm/realm-kotlin/issues/805))
* Bug in the encryption layer that could result in corrupted Realm files. (Realm Core Issue [#5360](https://github.com/realm/realm-core/issues/5360), since 0.10.0)

### Compatibility
* This release is compatible with:
  * Kotlin 1.6.10 and above.
  * Coroutines 1.6.0-native-mt. Also compatible with Coroutines 1.6.0 but requires enabling of the new memory model and disabling of freezing, see https://github.com/realm/realm-kotlin#kotlin-memory-model-and-coroutine-compatibility for details on that.
  * AtomicFu 0.17.0.
* Minimum Gradle version: 6.1.1.
* Minimum Android Gradle Plugin version: 4.0.0.
* Minimum Android SDK: 16.

### Internal
* Updated to Realm Core 11.15.0, commit 9544b48e52c49e0267c3424b0b92c2f5efd5e2b9.
* Updated to Ktor 1.6.8.
* Updated to Ktlint 0.45.2.
* Rename internal synthetic variables prefix to `io_realm_kotlin_`, so deprecated prefix `$realm$` is avoided.
* Using latest Kotlin version (EAP) for the `kmm-sample` app to test compatibility with the latest/upcoming Kotlin version.


## 0.10.2 (2022-04-01)

### Breaking Changes
* None.

### Enhancements
* None.

### Fixed
* Fix query syntax errors of seemingly correct query (Issue [#683](https://github.com/realm/realm-kotlin/issues/683))
* Fix error when importing lists with existing objects through `copyToRealm` with `UpdatePolicy.ALL` (Issue [#771](https://github.com/realm/realm-kotlin/issues/771))

### Compatibility
* This release is compatible with:
  * Kotlin 1.6.10.
  * Coroutines 1.6.0-native-mt. Also compatible with Coroutines 1.6.0 but requires enabling of the new memory model and disabling of freezing, see https://github.com/realm/realm-kotlin#kotlin-memory-model-and-coroutine-compatibility for details on that.
  * AtomicFu 0.17.0.
* Minimum Gradle version: 6.1.1.
* Minimum Android Gradle Plugin version: 4.0.0.
* Minimum Android SDK: 16.

### Internal
* None.

## 0.10.1 (2022-03-24)

### Breaking Changes
* None.

### Enhancements
* Reducing the binary size for Android dependency. (Issue [#216](https://github.com/realm/realm-kotlin/issues/216)).
* Using static c++ runtime library (stl) for Android. (Issue [#694](https://github.com/realm/realm-kotlin/issues/694)).

### Fixed
* Fix assignments to `RealmList`-properties on managed objects (Issue [#718](https://github.com/realm/realm-kotlin/issues/718))
* `iosSimulatorArm64` and `iosX64` cinterop dependencies were compiled with unnecessary additional architectures, causing a fat framework to fail with (Issue [#722](https://github.com/realm/realm-kotlin/issues/722))

### Compatibility
* This release is compatible with:
  * Kotlin 1.6.10.
  * Coroutines 1.6.0-native-mt. Also compatible with Coroutines 1.6.0 but requires enabling of the new memory model and disabling of freezing, see https://github.com/realm/realm-kotlin#kotlin-memory-model-and-coroutine-compatibility for details on that.
  * AtomicFu 0.17.0.
* Minimum Gradle version: 6.1.1.
* Minimum Android Gradle Plugin version: 4.0.0.
* Minimum Android SDK: 16.

### Internal
* None.


## 0.10.0 (2022-03-04)

### Breaking Changes
* `RealmConfiguration.Builder.path()` has been replaced by `RealmConfiguration.Builder.directory()`, which can be combined with `RealmConfiguration.Builder.name()` to form the full path. (Issue [#346](https://github.com/realm/realm-kotlin/issues/346))
* `Realm.observe()` and `RealmObject.observe()` have been renamed to `asFlow()`.
* `RealmObject.asFlow` will throw `UnsupportedOperationException` instead of `IllegalStateException` if called on a live or dynamic object in a write transaction or in a migration.
* `RealmObject.asFlow` will throw `UnsupportedOperationException` instead of `IllegalStateException` if called on a live or dynamic object in a write transaction or in a migration.
* Removed `RealmObject.delete()` and `RealmResults.delete()`. All objects, objects specified by queries and results must be delete through `MutableRealm.delete(...)` and `DynamicMutableRealm.delete(...).
* Removed default empty schema argument for `RealmConfiguration.Builder(schema = ... )` and `SyncConfiguration.Builder(..., schema= ... )` as all configuraitons require a non-empty schema.
* Removed `RealmConfiguration.Builder.schema()`. `RealmConfiguration.Builder(schema = ...)` should be used instead.

### Enhancements
* Add support for Gradle Configuration Cache.
* Improved exception message when attempting to delete frozen objects. (Issue [#616](https://github.com/realm/realm-kotlin/issues/616))
* Added `RealmConfiguration.Builder.compactOnLaunch()`, which can be used to control if a Realm file should be compacted when opened.
* A better error message if a data class was used as model classes. (Issue [#684](https://github.com/realm/realm-kotlin/issues/684))
* A better error message if the Realm plugin was not applied to the module containing model classes. (Issue [#676](https://github.com/realm/realm-kotlin/issues/676))
* A better error message if a class is used that is not part of the schema. (Issue [#680](https://github.com/realm/realm-kotlin/issues/680))
* Add support for fine-grained notification on Realm instances. `Realm.asFlow()` yields `RealmChange` that represent the `InitialRealm` or `UpdatedRealm` states.
* Add support for fine-grained notification on Realm objects. `RealmObject.asFlow()` yields `ObjectChange` that represent the `InitialObject`, `UpdatedObject` or `DeletedObject` states.
* Add support for fine-grained notification on Realm lists. `RealmList.asFlow()` yields `ListChange` that represent the `InitialList`, `UpdatedList` or `DeletedList` states.
* Add support for fine-grained notifications on Realm query results. `RealmResults.asFlow()` yields `ResultsChange` that represent the `InitialResults` or `UpdatedResults` states.
* Add support for fine-grained notifications on `RealmSingleQuery`. `RealmSingleQuery.asFlow()` yields `SingleQueryChange` that represent the `PendingObject`, `InitialObject`, `UpdatedObject` or `DeletedObject` states.
* Add support for data migration as part of an automatic schema upgrade through `RealmConfiguration.Builder.migration(RealmMigration)` (Issue [#87](https://github.com/realm/realm-kotlin/issues/87))
* Added ability to delete objects specified by a `RealmQuery` or `RealmResults` through `MutableRealm.delete(...)` and `DynamicMutableRealm.delete(...).
* Add support for updating existing objects through `copyToRealm`. This requires them having a primary key. (Issue [#564](https://github.com/realm/realm-kotlin/issues/564))
* Added `Realm.deleteRealm(RealmConfiguration)` function that deletes the Realm files from the filesystem (Issue [#95](https://github.com/realm/realm-kotlin/issues/95)).


### Fixed
* Intermittent `ConcurrentModificationException` when running parallel builds. (Issue [#626](https://github.com/realm/realm-kotlin/issues/626))
* Refactor the compiler plugin to use API's compatible with Kotlin `1.6.20`. (Issue ([#619](https://github.com/realm/realm-kotlin/issues/619)).
* `RealmConfiguration.path` should report the full Realm path. (Issue ([#605](https://github.com/realm/realm-kotlin/issues/605)).
* Support multiple constructors in model definition (one zero arg constructor is required though). (Issue ([#184](https://github.com/realm/realm-kotlin/issues/184)).
* Boolean argument substitution in queries on iOS/macOS would crash the query. (Issue [#691](https://github.com/realm/realm-kotlin/issues/691))
* Support 32-bit Android (x86 and armeabi-v7a). (Issue ([#109](https://github.com/realm/realm-kotlin/issues/109)).
* Make updates of primary key properties throw IllegalStateException (Issue [#353](https://github.com/realm/realm-kotlin/issues/353))


### Compatibility
* This release is compatible with:
  * Kotlin 1.6.10.
  * Coroutines 1.6.0-native-mt. Also compatible with Coroutines 1.6.0 but requires enabling of the new memory model and disabling of freezing, see https://github.com/realm/realm-kotlin#kotlin-memory-model-and-coroutine-compatibility for details on that.
  * AtomicFu 0.17.0.
* Minimum Gradle version: 6.1.1.
* Minimum Android Gradle Plugin version: 4.0.0.
* Minimum Android SDK: 16.

### Internal
* Downgraded to Gradle 7.2 as a work-around for https://youtrack.jetbrains.com/issue/KT-51325.
* Updated to Realm Core 11.10.0, commit: ad2b6aeb1fd58135a2d9bf463011e26f934390ea.


## 0.9.0 (2022-01-28)

### Breaking Changes
* `RealmResults.observe()` and `RealmList.observe()` have been renamed to `asFlow()`.
* Querying via `Realm.objects(...)` is no longer supported. Use `Realm.query(...)` instead.

### Enhancements
* Added API for inspecting the schema of the realm with `BaseRealm.schema()` ([#238](https://github.com/realm/realm-kotlin/issues/238)).
* Added support for `RealmQuery` through `Realm.query(...)` ([#84](https://github.com/realm/realm-kotlin/issues/84)).
* Added source code link to model definition compiler errors. ([#173](https://github.com/realm/realm-kotlin/issues/173))
* Support Kotlin's new memory model. Enabled in consuming project with the following gradle properties `kotlin.native.binary.memoryModel=experimental`.
* Add support for JVM on M1 (in case we're running outside Rosetta compatibility mode, example when using Azul JVM which is compiled against `aarch64`) [#629](https://github.com/realm/realm-kotlin/issues/629).

### Fixed
* Sync on jvm targets on Windows/Linux crashes with unavailable scheduler ([#655](https://github.com/realm/realm-kotlin/issues/655)).

### Compatibility
* This release is compatible with:
  * Kotlin 1.6.10.
  * Coroutines 1.6.0-native-mt. Also compatible with Coroutines 1.6.0 but requires enabling of the new memory model and disabling of freezing, see https://github.com/realm/realm-kotlin#kotlin-memory-model-and-coroutine-compatibility for details on that.
  * AtomicFu 0.17.0.
* Minimum Gradle version: 6.1.1.
* Minimum Android Gradle Plugin version: 4.0.0.
* Minimum Android SDK: 16.

### Internal
* Updated to Gradle 7.3.3.
* Updated to Android Gradle Plugin 7.1.0.
* Updated to AndroidX JUnit 1.1.3.
* Updated to AndroidX Test 1.4.0.


## 0.8.2 (2022-01-20)

### Breaking Changes
* None.

### Enhancements
* None.

### Fixed
* The `library-base` module would try to initialize a number of `library-sync` classes for JNI lookups. These and `RealmObjectCompanion` were not being excluded from Proguard obfuscation causing release builds to crash when initializing JNI [#643](https://github.com/realm/realm-kotlin/issues/643).

### Compatibility
* This release is compatible with:
  * Kotlin 1.6.10.
  * Coroutines 1.5.2-native-mt.
  * AtomicFu 0.17.0.
* Minimum Gradle version: 6.1.1.
* Minimum Android Gradle Plugin version: 4.0.0.
* Minimum Android SDK: 16.

### Internal
* None.


## 0.8.1 (2022-01-18)

### Breaking Changes
* None.

### Enhancements
* None.

### Fixed
* Using a custom module name to fix [#621](https://github.com/realm/realm-kotlin/issues/621).
* Synchronously process project configurations to avoid exceptions when running parallel builds [#626](https://github.com/realm/realm-kotlin/issues/626).
* Update to Kotlin 1.6.10. The `Compatibility` entry for 0.8.0 stating that the project had been updated to Kotlin 1.6.10 was not correct [#640](https://github.com/realm/realm-kotlin/issues/640).

### Compatibility
* This release is compatible with:
  * Kotlin 1.6.10.
  * Coroutines 1.5.2-native-mt.
  * AtomicFu 0.17.0.
* Minimum Gradle version: 6.1.1.
* Minimum Android Gradle Plugin version: 4.0.0.
* Minimum Android SDK: 16.

### Internal
* Updated to Kotlin 1.6.10.


## 0.8.0 (2021-12-17)

### Breaking Changes
* Reworked configuration hierarchy:
  * Separated common parts of `RealmConfiguraion` and `SyncConfiguration` into `io.realm.Configuration` to avoid polluting the base configuration with local-only options.
  * Changed `Realm.open(RealmConfiguration)` to accept new base configuration with `Realm.open(Configuration)`.
  * Removed option to build `SyncConfiguration`s with `deleteRealmIfMigrationNeeded` option.

### Enhancements
* [Sync] Added support for `User.logOut()` ([#245](https://github.com/realm/realm-kotlin/issues/245)).
* Added support for dates through a new property type: `RealmInstant`.
* Allow to pass schema as a variable containing the involved `KClass`es and build configurations non-fluently ([#389](https://github.com/realm/realm-kotlin/issues/389)).
* Added M1 support for `library-base` variant ([#483](https://github.com/realm/realm-kotlin/issues/483)).

### Fixed
* Gradle metadata for pure Android projects. Now using `io.realm.kotlin:library-base:<VERSION>` should work correctly.
* Compiler plugin symbol lookup happens only on Sourset using Realm ([#544](https://github.com/realm/realm-kotlin/issues/544)).
* Fixed migration exception when opening a synced realm that is already stored in the backend for the first time ([#601](https://github.com/realm/realm-kotlin/issues/604)).

### Compatibility
* This release is compatible with:
  * Kotlin 1.6.10.
  * Coroutines 1.5.2-native-mt.
  * AtomicFu 0.17.0.
* Minimum Gradle version: 6.1.1.
* Minimum Android Gradle Plugin version: 4.0.0.
* Minimum Android SDK: 16.

### Internal
* Updated to Ktor 1.6.5.
* Updated to AndroidX Startup 1.1.0.
* Updated to Gradle 7.2.
* Updated to Android Gradle Plugin 7.1.0-beta05.
* Updated to NDK 23.1.7779620.
* Updated to Android targetSdk 31.
* Updated to Android compileSdk 31.
* Updated to Android Build Tools 31.0.0.
* Updated to Ktlint version 0.43.0.
* Updated to Ktlint Gradle Plugin 10.2.0.
* Updated to Kotlin Serialization 1.3.0.
* Updated to Detekt 1.19.0-RC1.
* Updated to Dokka 1.6.0.
* Updated to AtomicFu 0.17.0.
* Updated to Realm Core 11.7.0, commit: 5903577608d202ad88f375c1bb2ceedb831f6d7b.


## 0.7.0 (2021-10-31)

### Breaking Changes
* None.

### Enhancements
* Basic MongoDB Realm sync support:
  * Enabled by using library dependency `io.realm.kotlin:library-sync:<VERSION>`
  * Build `AppConfiguration`s through `AppConfiguration.Builder(appId).build()`
  * Linking your app with a MongoDB Realm App through `App.create(appConfiguration)`
  * Log in to a MongoDB Realm App through `App.login(credentials)`. Currently only supports `Credentials.anonymous()` and `Credentials.emailPassword(...)`
  * Create `SyncConfiguration`s through `SyncConfiguration.Builder(user, partitionValue, schema).build()`
  * Create synchronized realm by `Realm.open(syncConfiguration)`

### Fixed
* None.

### Compatibility
* This release is compatible with:
  * Kotlin 1.5.31
  * Coroutines 1.5.2-native-mt
  * AtomicFu 0.16.3

### Internal
* Updated to Realm Core commit: ecfc1bbb734a8520d08f04f12f083641309799b3
* Updated to Ktor 1.6.4.


## 0.6.0 (2021-10-15)

### Breaking Changes
* Rename library dependency from `io.realm.kotlin:library:<VERSION>` to `io.realm.kotlin:library-base:<VERSION>`
* Abstracted public API into interfaces. The interfaces have kept the name of the previous classes so only differences are:
  - Opening a realm: `Realm(configuration)` has changed to `Realm.open(configuration)`
  - Easy construction of simple configurations: `RealmConfiguration(schema = ...)` has changed to `RealmConfiguration.with(schema = ...)`
  - Instantiating a `RealmList` is now done through `realmListOf(...)` or by `Iterable<T>.toRealmList()`
* Make argument to `findLatest` non-nullable: `MutableRealm.findLatest(obj: T?): T?` has changed to `MutableRealm.findLatest(obj: T): T?`
* Allow query arguments to be `null`: `RealmResult.query(query: String = "TRUEPREDICATE", vararg args: Any): RealmResults<T>` has change to `RealmResult.query(query: String = "TRUEPREDICATE", vararg args: Any?): RealmResults<T>`
* Moved `objects(KClass<T>)` and `<reified T> objects()` methods from `BaseRealm` to `TypedRealm`
* Changed `RealmObject.version` into method `RealmObject.version()`.
* Replaced `RuntimeException`s by the explicit exceptions: `IllegalArgumentException`, `IllegalStateException` and `IndexOutOfBoundsException`.
* Throw `Error` an unrecoverable Realm problem happen in the underlying storage engine.
* Removed optional arguments to `RealmConfiguration.with(...)` and `RealmConfiguration.Builder(...)`. Name and path can now only be set through the builder methods.

### Enhancements
* Add support for [JVM target](https://github.com/realm/realm-kotlin/issues/62) supported platforms are: Linux (since Centos7 x86_64), Windows (since 8.1 x86_64) and Macos (x86_64).
* Added support for marking a field as indexed with `@Index`

### Fixed
* Fixed null pointer exceptions when returning an unmanaged object from `MutableRealm.write/writeBlocking`.
* Fixed premature closing of underlying realm of frozen objects returned from `MutableRealm.write/writeBlocking`. (Issue [#477](https://github.com/realm/realm-kotlin/issues/477))

### Compatibility
* This release is compatible with:
  * Kotlin 1.5.31
  * Coroutines 1.5.2-native-mt
  * AtomicFu 0.16.3

### Internal
* Updated to Realm Core commit: 028626880253a62d1c936eed4ef73af80b64b71
* Updated to Kotlin 1.5.31.


## 0.5.0 (2021-08-20)

### Breaking Changes
* Moved `@PrimaryKey` annotation from `io.realm.PrimaryKey` to `io.realm.annotations.PrimaryKey`.

### Enhancements
* Add support for excluding properties from the Realm schema. This is done by either using JVM `@Transient` or the newly added `@io.realm.kotlin.Ignore` annotation. (Issue [#278](https://github.com/realm/realm-kotlin/issues/278)).
* Add support for encrypted Realms. Encryption can be enabled by passing a 64-byte encryption key to the configuration builder. (Issue [#227](https://github.com/realm/realm-kotlin/issues/227))
* Add support for `RealmList` notifications using Kotlin `Flow`s. (Issue [#359](https://github.com/realm/realm-kotlin/issues/359))
* Unmanaged `RealmObject`s can now be added directly to `RealmList`s without having to copy them to Realm beforehand.

### Fixed
* Throw exception when violating primary key uniqueness constraint when importing objects with `copyToRealm`.
* Fix crash caused by premature release of frozen versions (`java.lang.RuntimeException: [18]: Access to invalidated Results objects`)
* Fix optimizations bypassing our custom getter and setter from within a class (Issue [#375](https://github.com/realm/realm-kotlin/issues/375)).

### Compatibility
* This release is compatible with Kotlin 1.5.21 and Coroutines 1.5.0.

### Internal
* Updated to Kotlin 1.5.21.
* Updated Gradle to 7.1.1.
* Updated Android Gradle Plugin to 4.1.0.
* Updated to Android Build Tools 30.0.2.
* Updated to targetSdk 30 for Android.
* Now uses Java 11 to build the project.


## 0.4.1 (2021-07-16)

### Breaking Changes
* None.

### Enhancements
* None.

### Fixed
* Throw exception when violating primary key uniqueness constraint when importing objects with `copyToRealm`.
* Fix crash caused by premature release of frozen versions (`java.lang.RuntimeException: [18]: Access to invalidated Results objects`)

### Compatibility
* This release is compatible with Kotlin 1.5.10 and Coroutines 1.5.0.

### Internal
* None.


## 0.4.0 (2021-07-13)

This release contains a big departure in the architectural design of how Realm is currently implemented. At a high level it moves from "Thread-confined, Live Objects" to "Frozen Objects". The reasons for this shift are discussed [here](https://docs.google.com/document/d/1bGfjbKLD6DSBpTiVwyorSBcMqkUQWedAmmS_VAhL8QU/edit#heading=h.fzlh39twuifc).

At a high level this has a number of implications:

    1. Only one Realm instance (per `RealmConfiguration`) is needed across the entire application.
    2. The only reason for closing the Realm instance is if the Realm file itself needs to be deleted or compacted.
    3. Realm objects can be freely moved and read across threads.
    4. Changes to objects can only be observed through Kotlin Flows. Standard change listener support will come in a future release.
    5. In order to modify Realm Objects, they need to be "live". It is possible to convert a frozen object to a live object inside a
       write transaction using the `MutableRealm.findLatest(obj)` API. Live objects are not accessible outside write transactions.

This new architecture is intended to make it easier to consume and work with Realm, but at the same time, it also introduces a few caveats:

    1. Storing a strong reference to a Realm Object can cause an issue known as "Version pinning". Realm tracks the "distance" between the oldest known version and the latest. So if you store a reference for too long, when other writes are happening, Realm might run out of native memory and crash, or it can lead to an increased file size. It is possible to detect this problem by setting `RealmConfiguration.Builder.maxNumberOfActiveVersions()`. It can be worked around by copying the data out of the Realm and store that instead.

    2. With multiple versions being accessible across threads, it is possible to accidentally compare data from different versions. This could be a potential problem for certain business logic if two objects do not agree on a particular state. If you suspect this is an issue, a `version()` method has been added to all Realm Objects, so it can be inspected for debugging. Previously, Realms thread-confined objects guaranteed this would not happen.

    3. Since the threading model has changed, there is no longer a guarantee that running the same query twice in a row will return the same result. E.g. if a background write is executed between them, the result might change. Previously, this would have resulted in the same result as the Realm state for a particular thread would only update as part of the event loop.


### Breaking Changes
* The Realm instance itself is now thread safe and can be accessed from any thread.
* Objects queried outside write transactions are now frozen by default and can be freely read from any thread.
* As a consequence of the above, when a change listener fires, the changed data can only be observed in the new object received, not in the original, which was possible before this release.
* Removed `Realm.open(configuration: RealmConfiguration)`. Use the interchangeable `Realm(configuration: RealmConfiguration)`-constructor instead.
* Removed all `MutableRealm.create(...)`-variants. Use `MutableRealm.copyToRealm(instance: T): T` instead.

### Enhancements
* A `version()` method has been added to `Realm`, `RealmResults` and `RealmObject`. This returns the version of the data contained. New versions are obtained by observing changes to the object.
* `Realm.observe()`, `RealmResults.observe()` and `RealmObject.observe()` have been added and expose a Flow of updates to the object.
* Add support for suspending writes executed on the Realm Write Dispatcher with `suspend fun <R> write(block: MutableRealm.() -> R): R`
* Add support for setting background write and notification dispatchers with `RealmConfigruation.Builder.notificationDispatcher(dispatcher: CoroutineDispatcher)` and `RealmConfiguration.Builder.writeDispatcher(dispatcher: CoroutineDispatcher)`
* Add support for retrieving the latest version of an object inside a write transaction with `<T : RealmObject> MutableRealm.findLatests(obj: T?): T?`

### Fixed
* None.

### Compatibility
* This release is compatible with Kotlin 1.5.10 and Coroutines 1.5.0.

### Internal
* Updated `com.gradle.plugin-publish` to 0.15.0.
* Updated to Realm Core commit: 4cf63d689ba099057345f122265cbb880a8eb19d.
* Updated to Android NDK: 22.1.7171670.
* Introduced usage of `kotlinx.atomicfu`: 0.16.1.


## 0.3.2 (2021-07-06)

### Breaking Changes
* None.

### Enhancements
* None.

### Fixed
* [Bug](https://github.com/realm/realm-kotlin/issues/334) in `copyToRealm` causing a `RealmList` not to be saved as part of the model.

### Compatibility
* This release is compatible with Kotlin 1.5.10 and Coroutines 1.5.0.

### Internal
* None.


## 0.3.1 (2021-07-02)

### Breaking Changes
* None.

### Enhancements
* None.

### Fixed
* Android Release build variant (AAR) was stripped from all classes due to presence of `isMinifyEnabled` flag in the library module. The flag is removed now.


### Compatibility
* This release is compatible with Kotlin 1.5.10 and Coroutines 1.5.0.

### Internal
* None.


## 0.3.0 (2021-07-01)

### Breaking Changes
* None.

### Enhancements
* [Support Apple Release builds](https://github.com/realm/realm-kotlin/issues/142).
* Enabling [shrinker](https://github.com/realm/realm-kotlin/issues/293) for Android Release builds.
* Added support for `RealmList` as supported field in model classes. A `RealmList` is used to model one-to-many relationships in a Realm object.
* Schema migration is handled automatically when adding or removing a property or class to the model without specifying a `schemaVersion`.
If a class or column is renamed you need to set a greater `schemaVersion` to migrate the Realm (note: currently renaming will not copy data to the new column). Alternatively `deleteRealmIfMigrationNeeded` could be set to (without setting `schemaVersion`) to delete the Realm file if an automatic migration is not possible. Fixes [#284](https://github.com/realm/realm-kotlin/issues/284).

### Fixed
* None.

### Compatibility
* This release is compatible with Kotlin 1.5.10 and Coroutines 1.5.0.

### Internal
* None.


## 0.2.0 (2021-06-09)

### Breaking Changes
* The Realm Kotlin Gradle plugin has changed name from `realm-kotlin` to `io.realm.kotlin` to align with Gradle Plugin Portal requirements.

### Enhancements
* The Realm Kotlin Gradle plugin is now available on Gradle Plugin Portal and can be used with the Plugin DSL and `gradlePluginPortal()` as the buildscript repository. A minimal setup of using this approach can be found [here](https://plugins.gradle.org/plugin/io.realm.kotlin).

### Fixed
* None.

### Compatibility
* This release is compatible with Kotlin 1.5.10 and Coroutines 1.5.0.

### Internal
* Updated to Realm Core commit: ed9fbb907e0b5e97e0e2d5b8efdc0951b2eb980c.


## 0.1.0 (2021-05-07)

This is the first public Alpha release of the Realm Kotlin SDK for Android and Kotlin Multiplatform.

A minimal setup for including this library looks like this:

```
// Top-level build.gradle file
buildscript {
    repositories {
        mavenCentral()
    }
    dependencies {
        classpath("io.realm.kotlin:gradle-plugin:0.1.0")
    }
}

allprojects {
    repositories {
    	mavenCentral()
    }
}

// Project build.gradle file
// Only include multiplatform if building a multiplatform project.
plugins {
	kotlin("multiplatform")
	id("com.android.library")
	id("realm-kotlin")
}
```

See the [README](https://github.com/realm/realm-kotlin#readme) for more information.

Please report any issues [here](https://github.com/realm/realm-kotlin/issues/new).<|MERGE_RESOLUTION|>--- conflicted
+++ resolved
@@ -8,7 +8,7 @@
 * Binary data and String data are now strongly typed for comparisons and queries. This change is especially relevant when querying for a string constant on a RealmAny property, as now only strings will be returned. If searching for Binary data is desired, then that type must be specified by the constant. In RQL the new way to specify a binary constant is to use `mixed = bin('xyz')` or `mixed = binary('xyz')`. (Core issue [realm/realm-core#6407](https://github.com/realm/realm-core/issues/6407)).
 
 ### Enhancements
-* Support for RealmLists and RealmDictionaries in `RealmAny`. This is only supported in the local database, Device Sync support will come in a future release. (Issue [#1434](https://github.com/realm/realm-kotlin/issues/1434))
+* Support for RealmLists and RealmDictionaries in `RealmAny`. (Issue [#1434](https://github.com/realm/realm-kotlin/issues/1434))
 * Add support for using aggregate operations on RealmAny properties in queries  (Core issue [realm/realm-core#7398](https://github.com/realm/realm-core/pull/7398))
 * Property keypath in RQL can be substituted with value given as argument. Use '$P<i>' in query string. (Core issue [realm/realm-core#7033](https://github.com/realm/realm-core/issues/7033))
 * You can now use query substitution for the @type argument (Core issue [realm/realm-core#7289](https://github.com/realm/realm-core/issues/7289))
@@ -17,11 +17,8 @@
 * Index on list of strings property now supported (Core issue [realm/realm-core#7142](https://github.com/realm/realm-core/pull/7142))
 * Improved performance of RQL (parsed) queries on a non-linked string property using: >, >=, <, <=, operators and fixed behaviour that a null string should be evaulated as less than everything, previously nulls were not matched. (Core issue [realm/realm-core#3939](https://github.com/realm/realm-core/issues/3939).
 * Updated bundled OpenSSL version to 3.2.0 (Core issue [realm/realm-core#7303](https://github.com/realm/realm-core/pull/7303))
-<<<<<<< HEAD
 * Optimized `RealmList.indexOf()` and `RealmList.contains()` using Core implementation of operations instead of iterating elements and comparing them in Kotlin. (Issue [#1625](https://github.com/realm/realm-kotlin/pull/1666) [RKOTLIN-995](https://jira.mongodb.org/browse/RKOTLIN-995)).
-=======
-* The default base url in `AppConfiguration` has been updated to point to `services.cloud.mongodb.com`. See https://www.mongodb.com/docs/atlas/app-services/domain-migration/ for more information. (Issue [#1685](https://github.com/realm/realm-kotlin/issues/1685))
->>>>>>> d8c839d3
+* [Sync] The default base url in `AppConfiguration` has been updated to point to `services.cloud.mongodb.com`. See https://www.mongodb.com/docs/atlas/app-services/domain-migration/ for more information. (Issue [#1685](https://github.com/realm/realm-kotlin/issues/1685))
 
 ### Fixed
 * Sorting order of strings has changed to use standard unicode codepoint order instead of grouping similar english letters together. A noticeable change will be from "aAbBzZ" to "ABZabz". (Core issue [realm/realm-core#2573](https://github.com/realm/realm-core/issues/2573))
