--- conflicted
+++ resolved
@@ -1,27 +1,19 @@
-<<<<<<< HEAD
-## 1.11.2 (YYYY-MM-DD)
-
-### Enhancements
-* None.
+## 1.12.0-SNAPSHOT (YYYY-MM-DD)
+
+This release upgrades the Sync metadata in a way that is not compatible with older versions. To downgrade a Sync app from this version, you'll need to manually delete the metadata folder located at `$[SYNC-ROOT-DIRECTORY]/mongodb-realm/[APP-ID]/server-utility/metadata/`. This will log out all users.
+
+### Breaking Changes
+* None.
+
+### Enhancements
+* Realm will no longer set the JVM bytecode to 1.8 when applying the Realm plugin. (Issue [#1513](https://github.com/realm/realm-kotlin/issues/1513))
+* The Realm Gradle Plugin no longer has a dependency on KAPT. (Issue [#1513](https://github.com/realm/realm-kotlin/issues/1513))
 
 ### Fixed
 * `Realm.getNumberOfActiveVersions` now returns the actual number of active versions. (Core issue [#6960](https://github.com/realm/realm-core/pull/6960))
 * Fixed memory leak on Darwin caused by a reference cycle between resources and the GC cleaner. (Issue [#1530](https://github.com/realm/realm-kotlin/pull/1530))
 * Fixed memory leaks on the JVM platform, see PR for more information. (Issue [#1526](https://github.com/realm/realm-kotlin/pull/1526))
 * Removed pin on the initial realm version after opening a Realm. (Issue [#1519](https://github.com/realm/realm-kotlin/pull/1519))
-=======
-## 1.12.0-SNAPSHOT (YYYY-MM-DD)
-
-This release upgrades the Sync metadata in a way that is not compatible with older versions. To downgrade a Sync app from this version, you'll need to manually delete the metadata folder located at `$[SYNC-ROOT-DIRECTORY]/mongodb-realm/[APP-ID]/server-utility/metadata/`. This will log out all users.
-
-### Breaking Changes
-* None.
-
-### Enhancements
-* Realm will no longer set the JVM bytecode to 1.8 when applying the Realm plugin. (Issue [#1513](https://github.com/realm/realm-kotlin/issues/1513))
-* The Realm Gradle Plugin no longer has a dependency on KAPT. (Issue [#1513](https://github.com/realm/realm-kotlin/issues/1513))
-
-### Fixed
 * `Realm.close()` is now idempotent.
 * Fix error in `RealmAny.equals` that would sometimes return `true` when comparing RealmAnys wrapping same type but different values. (Issue [#1523](https://github.com/realm/realm-kotlin/pull/1523))
 * [Sync] If calling a function on App Services that resulted in a redirect, it would only redirect for GET requests. (Issue [#1517](https://github.com/realm/realm-kotlin/pull/1517))
@@ -30,7 +22,6 @@
 * [Sync] If calling a function on App Services that resulted in a redirect, it would only redirect for 
 GET requests. (Issue [#1517](https://github.com/realm/realm-kotlin/pull/1517))
 * [Sync] If calling a function on App Services that resulted in a redirect, it would only redirect for GET requests. (Issue [#1517](https://github.com/realm/realm-kotlin/pull/1517))
->>>>>>> 65fa711f
 
 ### Compatibility
 * File format: Generates Realms with file format v23.
@@ -47,11 +38,7 @@
 * Minimum Android SDK: 16.
 
 ### Internal
-<<<<<<< HEAD
-* Updated to Realm Core 13.20.0, commit a3717e492ec606e42995169cf706a82fc1cd0698.
-=======
 * Updated to Realm Core 13.23.2, commit e6271d72308b40399890060f58a88cf568c2ee22.
->>>>>>> 65fa711f
 
 
 ## 1.11.1 (2023-09-07)
