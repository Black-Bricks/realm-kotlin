## 1.13.0-SNAPSHOT (YYYY-MM-DD)

### Breaking Changes
* None.

### Enhancements
* Support for experimental K2-compilation with `kotlin.experimental.tryK2=true`. (Issue [#1483](https://github.com/realm/realm-kotlin/issues/1483))
* [Sync] Added support for multiplexing sync connections. When enabled, a single
  connection is used per sync user rather than one per synchronized Realm. This
  reduces resource consumption when multiple Realms are opened and will
  typically improve performance. The behavior can be controlled through [AppConfiguration.Builder.enableSessionMultiplexing]. It will be made the default
  in a future release. (Issue [#1578](https://github.com/realm/realm-kotlin/pull/1578))  
* [Sync] Various sync timeout options can now be configured through `AppConfiguration.Builder.syncTimeouts()`. (Issue [#971](https://github.com/realm/realm-kotlin/issues/971)).

### Fixed
* Fix compiler crash caused by a change in Kotlin 1.9.20 ((toIrConst moved under common IrUtils)[https://github.com/JetBrains/kotlin/commit/ca8db7d0b83f6dfd6afcea7a5fe7556d38f325d8]). (Issue [#1566](https://github.com/realm/realm-kotlin/issues/1566))

### Compatibility
* File format: Generates Realms with file format v23.
* Realm Studio 13.0.0 or above is required to open Realms created by this version.
* This release is compatible with the following Kotlin releases:
  * Kotlin 1.9.0 and above. Support for experimental K2-compilation with `kotlin.experimental.tryK2=true`.
  * Ktor 2.1.2 and above.
  * Coroutines 1.7.0 and above.
  * AtomicFu 0.18.3 and above.
  * The new memory model only. See https://github.com/realm/realm-kotlin#kotlin-memory-model-and-coroutine-compatibility
* Minimum Kbson 0.3.0.
* Minimum Gradle version: 6.8.3.
* Minimum Android Gradle Plugin version: 4.1.3.
* Minimum Android SDK: 16.
* Minimum R8: 8.0.34.

### Internal
* None.


## 1.12.1-SNAPSHOT (YYYY-MM-DD)

### Breaking Changes
* None.

### Enhancements
* None.

### Fixed
<<<<<<< HEAD
* Fix crashes caused by posting to a released scheduler. (Issue [#1543](https://github.com/realm/realm-kotlin/issues/1543))
=======
* Fix craches caused by posting to a released scheduler. (Issue [#1543](https://github.com/realm/realm-kotlin/issues/1543))
* Fix NPE when applying query aggregators on classes annotated with `@PersistedName`. (Issue [1569](https://github.com/realm/realm-kotlin/pull/1569))
>>>>>>> 30c3bfda

### Compatibility
* File format: Generates Realms with file format v23.
* Realm Studio 13.0.0 or above is required to open Realms created by this version.
* This release is compatible with the following Kotlin releases:
  * Kotlin 1.8.0 and above. The K2 compiler is not supported yet.
  * Ktor 2.1.2 and above.
  * Coroutines 1.7.0 and above.
  * AtomicFu 0.18.3 and above.
  * The new memory model only. See https://github.com/realm/realm-kotlin#kotlin-memory-model-and-coroutine-compatibility
* Minimum Kbson 0.3.0.
* Minimum Gradle version: 6.8.3.
* Minimum Android Gradle Plugin version: 4.1.3.
* Minimum Android SDK: 16.

### Internal
* Updated to Realm Core 13.23.3, commit 7556b535aa7b27d49c13444894f7e9db778b3203.


## 1.12.0 (2023-11-02)

This release upgrades the Sync metadata in a way that is not compatible with older versions. To downgrade a Sync app from this version, you'll need to manually delete the metadata folder located at `$[SYNC-ROOT-DIRECTORY]/mongodb-realm/[APP-ID]/server-utility/metadata/`. This will log out all users.

### Breaking Changes
* None.

### Enhancements
* Realm will no longer set the JVM bytecode to 1.8 when applying the Realm plugin. (Issue [#1513](https://github.com/realm/realm-kotlin/issues/1513))
* The Realm Gradle Plugin no longer has a dependency on KAPT. (Issue [#1513](https://github.com/realm/realm-kotlin/issues/1513))

### Fixed
* `Realm.getNumberOfActiveVersions` now returns the actual number of active versions. (Core issue [#6960](https://github.com/realm/realm-core/pull/6960))
* Fixed memory leak on Darwin caused by a reference cycle between resources and the GC cleaner. (Issue [#1530](https://github.com/realm/realm-kotlin/pull/1530))
* Fixed memory leaks on the JVM platform, see PR for more information. (Issue [#1526](https://github.com/realm/realm-kotlin/pull/1526))
* Removed pin on the initial realm version after opening a Realm. (Issue [#1519](https://github.com/realm/realm-kotlin/pull/1519))
* `Realm.close()` is now idempotent.
* Fix error in `RealmAny.equals` that would sometimes return `true` when comparing RealmAnys wrapping same type but different values. (Issue [#1523](https://github.com/realm/realm-kotlin/pull/1523))
* [Sync] If calling a function on App Services that resulted in a redirect, it would only redirect for GET requests. (Issue [#1517](https://github.com/realm/realm-kotlin/pull/1517))
* [Sync] Manual client reset on Windows would not trigger correctly when run inside `onManualResetFallback`. (Issue [#1515](https://github.com/realm/realm-kotlin/pull/1515))  
* [Sync] `ClientResetRequiredException.executeClientReset()` now returns a boolean indicating if the manual reset fully succeded or not. (Issue [#1515](https://github.com/realm/realm-kotlin/pull/1515))  
* [Sync] If calling a function on App Services that resulted in a redirect, it would only redirect for 
GET requests. (Issue [#1517](https://github.com/realm/realm-kotlin/pull/1517))
* [Sync] If calling a function on App Services that resulted in a redirect, it would only redirect for GET requests. (Issue [#1517](https://github.com/realm/realm-kotlin/pull/1517))

### Compatibility
* File format: Generates Realms with file format v23.
* Realm Studio 13.0.0 or above is required to open Realms created by this version.
* This release is compatible with the following Kotlin releases:
  * Kotlin 1.8.20 and above. The K2 compiler is not supported yet.
  * Ktor 2.1.2 and above.
  * Coroutines 1.7.0 and above.
  * AtomicFu 0.18.3 and above.
  * The new memory model only. See https://github.com/realm/realm-kotlin#kotlin-memory-model-and-coroutine-compatibility
* Minimum Kbson 0.3.0.
* Minimum Gradle version: 6.8.3.
* Minimum Android Gradle Plugin version: 4.1.3.
* Minimum Android SDK: 16.

### Internal
* Updated to Realm Core 13.23.2, commit e6271d72308b40399890060f58a88cf568c2ee22.


## 1.11.1 (2023-09-07)

### Enhancements
* None.

### Fixed
* Opening a Realm would crash with `No built-in scheduler implementation for this platform` on Linux (JVM) and Windows. (Issue [#1502](https://github.com/realm/realm-kotlin/issues/1502), since 1.11.0)

### Compatibility
* File format: Generates Realms with file format v23.
* Realm Studio 13.0.0 or above is required to open Realms created by this version.
* This release is compatible with the following Kotlin releases:
  * Kotlin 1.8.0 and above. The K2 compiler is not supported yet.
  * Ktor 2.1.2 and above.
  * Coroutines 1.7.0 and above.
  * AtomicFu 0.18.3 and above.
  * The new memory model only. See https://github.com/realm/realm-kotlin#kotlin-memory-model-and-coroutine-compatibility
* Minimum Kbson 0.3.0.
* Minimum Gradle version: 6.8.3.
* Minimum Android Gradle Plugin version: 4.1.3.
* Minimum Android SDK: 16.

### Internal
* None.


## 1.11.0 (2023-09-01)

### Breaking Changes
* `BaseRealmObject.equals()` has changed from being identity-based only (===) to instead return `true` if two objects come from the same Realm version. This e.g means that reading the same object property twice will now be identical. Note, two Realm objects, even with identical values will not be considered equal if they belong to different versions.

```
val childA: Child = realm.query<Child>().first().find()!!
val childB: Child = realm.query<Child>().first().find()!!

// This behavior is the same both before 1.11.0 and before
childA === childB // false

// This will return true in 1.11.0 and onwards. Before it will return false
childA == childB

realm.writeBlocking { /* Do a write */ }
val childC = realm.query<Child>().first().find()!!

// This will return false because childA belong to version 1, while childC belong to version 2.
// Override equals/hashCode if value semantics are wanted.
childA == childC
```

### Enhancements
* Fulltext queries now support prefix search by using the * operator, like `description TEXT 'alex*'`. (Core issue [#6860](https://github.com/realm/realm-core/issues/6860))
* Realm model classes now generate custom `toString`, `equals` and `hashCode` implementations. This makes it possible to compare by object reference across multiple collections. Note that two objects at different versions will not be considered equal, even 
if the content is the same. Custom implementations of these methods will be respected if they are present. (Issue [#1097](https://github.com/realm/realm-kotlin/issues/1097)) 
* Support for performing geospatial queries using the new classes: `GeoPoint`, `GeoCircle`, `GeoBox`, and `GeoPolygon`. See `GeoPoint` documentation on how to persist locations. (Issue [#1403](https://github.com/realm/realm-kotlin/pull/1403))
* Support for automatic resolution of embedded object constraints during migration through `RealmConfiguration.Builder.migration(migration: AutomaticSchemaMigration, resolveEmbeddedObjectConstraints: Boolean)`. (Issue [#1464](https://github.com/realm/realm-kotlin/issues/1464)
* [Sync] Add support for customizing authorization headers and adding additional custom headers to all Atlas App service requests with `AppConfiguration.Builder.authorizationHeaderName()` and `AppConfiguration.Builder.addCustomRequestHeader(...)`. (Issue [#1453](https://github.com/realm/realm-kotlin/pull/1453))
* [Sync] Added support for manually triggering a reconnect attempt for Device Sync. This is done through a new `App.Sync.reconnect()` method. This method is also now called automatically when a mobile device toggles off airplane mode. (Issue [#1479](https://github.com/realm/realm-kotlin/issues/1479))

### Fixed
* Rare corruption causing 'Invalid streaming format cookie'-exception. Typically following compact, convert or copying to a new file. (Issue [#1440](https://github.com/realm/realm-kotlin/issues/1440))
* Compiler error when using Kotlin 1.9.0 and backlinks. (Issue [#1469](https://github.com/realm/realm-kotlin/issues/1469))
* Leaking `JVMScheduler` instances. In certain circumstances, it could lead to a JNI crash. (Issue [#1463](https://github.com/realm/realm-kotlin/pull/1463))
* [Sync] Changing a subscriptions query type or query itself will now trigger the `WaitForSync.FIRST_TIME` behaviour, rather than only checking changes to the name. (Issues [#1466](https://github.com/realm/realm-kotlin/issues/1466))

### Compatibility
* File format: Generates Realms with file format v23.
* Realm Studio 13.0.0 or above is required to open Realms created by this version.
* This release is compatible with the following Kotlin releases:
  * Kotlin 1.8.0 and above. The K2 compiler is not supported yet.
  * Ktor 2.1.2 and above.
  * Coroutines 1.7.0 and above.
  * AtomicFu 0.18.3 and above.
  * The new memory model only. See https://github.com/realm/realm-kotlin#kotlin-memory-model-and-coroutine-compatibility
* Minimum Kbson 0.3.0.
* Minimum Gradle version: 6.8.3.
* Minimum Android Gradle Plugin version: 4.1.3.
* Minimum Android SDK: 16.

### Internal
* Updated to Realm Core 13.20.0, commit c258e2681bca5fb33bbd23c112493817b43bfa86.


## 1.10.2 (2023-07-21)

### Breaking Changes
* None.

### Enhancements
* None.

### Fixed
* `RealmInstant` could be instantiated with invalid arguments. (Issue [#1443](https://github.com/realm/realm-kotlin/issues/1443))
* `equals` and `hashCode` on unmanaged `RealmList` and `RealmSet` resulted in incorrect values. (Issue [#1454](https://github.com/realm/realm-kotlin/pull/1454))
* [Sync] HTTP requests were not logged when the log level was set in `RealmLog.level`. (Issue [#1456](https://github.com/realm/realm-kotlin/pull/1456))
* [Sync] `RealmLog.level` is set to `WARN` after creating an `App` or `Realm` configuration. (Issue [#1456](https://github.com/realm/realm-kotlin/pull/1459))

### Compatibility
* File format: Generates Realms with file format v23.
* Realm Studio 13.0.0 or above is required to open Realms created by this version.
* This release is compatible with the following Kotlin releases:
  * Kotlin 1.8.0 and above. The K2 compiler is not supported yet.
  * Ktor 2.1.2 and above.
  * Coroutines 1.7.0 and above.
  * AtomicFu 0.18.3 and above.
  * The new memory model only. See https://github.com/realm/realm-kotlin#kotlin-memory-model-and-coroutine-compatibility
* Minimum Kbson 0.3.0.
* Minimum Gradle version: 6.8.3.
* Minimum Android Gradle Plugin version: 4.1.3.
* Minimum Android SDK: 16.

### Internal
* Updated to Realm Core 13.17.0, commit f1e962cd447f8b69f8f7cf46a188b1c6246923c5.


## 1.10.1 (2023-06-30)

### Breaking Changes
* None.

### Enhancements
* [Sync] Optimized the opening of Flexible Sync Realms when `waitForInitialRemoteData` is used. (Issue [#1438](https://github.com/realm/realm-kotlin/issues/1438))

### Fixed
* [Sync] Using `SyncConfiguration.waitForInitialRemoteData()` would require a network connection, even after opening the realm file for the first time. (Issue [#1439](https://github.com/realm/realm-kotlin/pull/1439)) 

### Compatibility
* File format: Generates Realms with file format v23.
* Realm Studio 13.0.0 or above is required to open Realms created by this version.
* This release is compatible with the following Kotlin releases:
  * Kotlin 1.8.0 and above. The K2 compiler is not supported yet.
  * Ktor 2.1.2 and above.
  * Coroutines 1.7.0 and above.
  * AtomicFu 0.18.3 and above.
  * The new memory model only. See https://github.com/realm/realm-kotlin#kotlin-memory-model-and-coroutine-compatibility
* Minimum Kbson 0.3.0.
* Minimum Gradle version: 6.8.3.
* Minimum Android Gradle Plugin version: 4.1.3.
* Minimum Android SDK: 16.

### Internal
* None.


## 1.10.0 (2023-06-28)

### Breaking Changes
* Generic arguments have been cleaned up. In a lot of places, `BaseRealmObject` was accepted as input. This was too broad and could result in runtime exceptions. In those places the argument has been restricted to the correct `TypedRealmObject`.

### Enhancements
* Loading the native library on Android above API 22 is no longer using Relinker, but now uses the normal `System.loadLibrary()`.
* Running Android Unit tests on the JVM is now supported instead of throwing `java.lang.NullPointerException`. This includes both pure Android projects (in the `/test` directory) and common tests in Multiplatform projects.
* Support for passing list, sets or iterable arguments to queries with `IN`-operators, e.g. `query<TYPE>("<field> IN $0", listOf(1,2,3))`. (Issue [#929](https://github.com/realm/realm-kotlin/issues/929))
* [Sync] Support for `RealmQuery.subscribe()` and `RealmResults.subscribe()` as an easy way to create subscriptions in the background while continuing to use the query result. This API is experimental. (Issue [#1363](https://github.com/realm/realm-kotlin/issues/1363))
* [Sync] Support for "write-only" objects which can be written to MongoDB time-series collections. This can be useful for e.g. telemetry data. Use this by creating a model classes that inherit from the new `AsymmetricRealmObject` base class. See this class for more information. (Issue [#1420](https://github.com/realm/realm-kotlin/pull/1420))

### Fixed
* None

### Compatibility
* File format: Generates Realms with file format v23.
* Realm Studio 13.0.0 or above is required to open Realms created by this version.
* This release is compatible with the following Kotlin releases:
  * Kotlin 1.8.0 and above. The K2 compiler is not supported yet.
  * Ktor 2.1.2 and above.
  * Coroutines 1.7.0 and above.
  * AtomicFu 0.18.3 and above.
  * The new memory model only. See https://github.com/realm/realm-kotlin#kotlin-memory-model-and-coroutine-compatibility
* Minimum Kbson 0.3.0.
* Minimum Gradle version: 6.8.3.
* Minimum Android Gradle Plugin version: 4.1.3.
* Minimum Android SDK: 16.

### Internal
* Updated to Realm Core 13.15.2, commit b8f3244a316f512ad48c761e11e4a135f729ad23.
* Bumped Android Gradle Version to 7.3.1.
* Add bundle ID sync connection parameter.
* Enabled profiling for unit test modules.


## 1.9.1 (2023-06-08)

### Breaking Changes
* None.

### Enhancements
* None.

### Fixed
* Deleting `RealmResults` created by `by backlinks()` would crash with `Cannot delete custom Deleteable objects: ObjectBoundRealmResults`. (Issue [#1413](https://github.com/realm/realm-kotlin/issues/1413)) 
* Incremental compilation in combination with `@PersistedName` on model class names could result in schema errors when opening the Realm (Issue [#1401](https://github.com/realm/realm-kotlin/issues/1401)).
* [Sync] Native crash if a server error was reported while using `SyncConfiguration.waitForInitialRemoteData()`. (Issue [#1401](https://github.com/realm/realm-kotlin/issues/1401))

### Compatibility
* File format: Generates Realms with file format v23.
* Realm Studio 13.0.0 or above is required to open Realms created by this version.
* This release is compatible with the following Kotlin releases:
  * Kotlin 1.8.0 and above. The K2 compiler is not supported yet.
  * Ktor 2.1.2 and above.
  * Coroutines 1.6.4 and above.
  * AtomicFu 0.18.3 and above.
  * The new memory model only. See https://github.com/realm/realm-kotlin#kotlin-memory-model-and-coroutine-compatibility
* Minimum Kbson 0.3.0.
* Minimum Gradle version: 6.8.3.
* Minimum Android Gradle Plugin version: 4.1.3.
* Minimum Android SDK: 16.

### Internal
* None.


## 1.9.0 (2023-05-23)

This release bumps the minimum supported version of Kotlin from 1.7.20 to 1.8.0. This also impact the minimum supported version of the Android Gradle Plugin and Gradle. See the Compatibility seection for more information.

### Breaking Changes
* None.

### Enhancements
* Realm objects now support ignoring delegated properties. (Issue [#1377](https://github.com/realm/realm-kotlin/pull/1386))
* Support for simple token full-text search using `@FullText` on `String` properties. Read the documentation on `@FullText` for more info. (Issue [#1368](https://github.com/realm/realm-kotlin/pull/1368))
* Support for initialization of a realm file with a bundled realm through `RealmConfiguration.Builder(...).initialRealmFile(...)` and `SyncConfiguration.Builder(...).initialRealmFile(...)`. (Issue [#577](https://github.com/realm/realm-kotlin/issues/577))
* [Sync] The new sync exception `CompensatingWriteException` will be thrown in the `SyncSession.ErrorHandler` when the server undoes one or more client writes. (Issue [#1372](https://github.com/realm/realm-kotlin/issues/1372))
* [Sync] Added experimental full document serialization support on Credentials with a Custom Function, App Services Function calls, user profile, and custom data. (Issue [#1355](https://github.com/realm/realm-kotlin/pull/1355))

### Fixed
* User exceptions now propagate correctly out from `RealmMigration` and `CompactOnLaunchCallback` instead of just resulting in a generic *User-provided callback failed* `RuntimeException`. (Issue [#1228](https://github.com/realm/realm-kotlin/issues/1228))
* The default compact-on-launch callback trigger 50% or more of the space could be reclaimed was reversed. (Issue [#1380](https://github.com/realm/realm-kotlin/issues/1380))
* Objects that were renamed using `@PersistedName` couldn't be referenced as a direct link in a model class. (Issue [#1377](https://github.com/realm/realm-kotlin/issues/1377))
* [Sync] `BsonEncoder` now allows converting numerical values with precision loss.

### Compatibility
* File format: Generates Realms with file format v23.
* Realm Studio 13.0.0 or above is required to open Realms created by this version.
* This release is compatible with the following Kotlin releases:
  * Kotlin 1.8.0 and above. The K2 compiler is not supported yet.
  * Ktor 2.1.2 and above.
  * Coroutines 1.6.4 and above.
  * AtomicFu 0.18.3 and above.
  * The new memory model only. See https://github.com/realm/realm-kotlin#kotlin-memory-model-and-coroutine-compatibility
* Minimum Kbson 0.3.0.
* Minimum Gradle version: 6.8.3.
* Minimum Android Gradle Plugin version: 4.1.3.
* Minimum Android SDK: 16.

### Internal
* Updated to Realm Core 13.11.0, commit d8721d7baec39571e7e5373c3f407a50d144307e.
* Updated to Sync Protocol version 9. 
* Updated BAAS test server to v2023-05-15.
* Updated R8 used by tests to 4.0.48.

### Contributors
*  [Tim Klingeleers](https://github.com/Mardaneus86) for fixing the default `compactOnLaunch` logic. 


## 1.8.0 (2023-05-01)

### Breaking Changes
* `RealmLog` is now a global singleton shared between all Realm API's. Previously log configuration happened using the `log` builder method on `AppConfiguration`, `SyncConfiguration` or `RealmConfiguration`. These API's are still present and for apps only using a single Atlas App ID, the behaviour is the same. For apps that have configured multiple Atlas App ID's, it will no longer be possible to configure different log levels and loggers for each app. Instead, the last `AppConfiguration` created will override the logger configuration from other `AppConfiguration`s.

### Enhancements
* Multiple processes can now access the same encrypted Realm instead of throwing `Encrypted interprocess sharing is currently unsupported`. (Core Issue [#1845](https://github.com/realm/realm-core/issues/1845))
* Added a public `RealmLog` class that replaces `AppConfiguration.Builder.log()`. (Issue [#1347](https://github.com/realm/realm-kotlin/pull/1347))
* Realm logs will now contain more debug information from the underlying database when `LogLevel.DEBUG` or below is enabled.
* Avoid tracking unreferenced realm versions through the garbage collector. (Issue [#1234](https://github.com/realm/realm-kotlin/issues/1234))
* `Realm.compactRealm(configuration)` has been added as way to compact a Realm file without having to open it. (Issue [#571](https://github.com/realm/realm-kotlin/issues/571))
* `@PersistedName` is now also supported on model classes. (Issue [#1138](https://github.com/realm/realm-kotlin/issues/1138))
* [Sync] All tokens, passwords and custom function arguments are now obfuscated by default, even if `LogLevel` is set to DEBUG, TRACE or ALL. (Issue [#410](https://github.com/realm/realm-kotlin/issues/410))
* [Sync] Add support for `App.authenticationChangeAsFlow()` which make it possible to listen to authentication changes like "LoggedIn", "LoggedOut" and "Removed" across all users of the app. (Issue [#749](https://github.com/realm/realm-kotlin/issues/749)).
* [Sync] Support for migrating from Partition-based to Flexible Sync automatically on the device if the server has migrated to Flexible Sync. ([Core Issue #6554](https://github.com/realm/realm-core/issues/6554))

### Fixed
* Querying a `RealmList` or `RealmSet` with more than eight entries with a list of values could result in a SIGABRT. (Issue [#1183](https://github.com/realm/realm-kotlin/issues/1183))

### Compatibility
* File format: Generates Realms with file format v23.
* Realm Studio 13.0.0 or above is required to open Realms created by this version.
* This release is compatible with the following Kotlin releases:
  * Kotlin 1.7.20 and above.
  * Ktor 2.1.2 and above.
  * Coroutines 1.6.4 and above.
  * AtomicFu 0.18.3 and above.
  * The new memory model only. See https://github.com/realm/realm-kotlin#kotlin-memory-model-and-coroutine-compatibility
* Minimum Gradle version: 6.7.1.
* Minimum Android Gradle Plugin version: 4.0.0.
* Minimum Android SDK: 16.

### Internal
* Updated to Realm Core 13.10.0, commit 7b9ab24d631437364dbe955ac3ea1f550b26cf10.


## 1.7.1 (2023-04-19)

### Breaking Changes
* None.

### Enhancements
* None.
 
### Fixed
* Fix compilation issue with Kotlin 1.8.20. (Issue [1346](https://github.com/realm/realm-kotlin/issues/1346))
* [Sync] Client Reset on JVM on Linux would crash with `No built-in scheduler implementation for this platform. Register your own with Scheduler::set_default_factory()`
* [Sync] Return correct provider for JWT-authenticated users. (Issue [#1350](https://github.com/realm/realm-kotlin/issues/1350))

### Compatibility
* File format: Generates Realms with file format v23.
* Realm Studio 13.0.0 or above is required to open Realms created by this version.
* This release is compatible with the following Kotlin releases:
  * Kotlin 1.7.20 and above.
  * Ktor 2.1.2 and above.
  * Coroutines 1.6.4 and above.
  * AtomicFu 0.18.3 and above.
  * The new memory model only. See https://github.com/realm/realm-kotlin#kotlin-memory-model-and-coroutine-compatibility
* Minimum Gradle version: 6.7.1.
* Minimum Android Gradle Plugin version: 4.0.0.
* Minimum Android SDK: 16.

### Internal
* None.


## 1.7.0 (2023-03-15)

### Breaking Changes
* None.

### Enhancements
* Upgrade OpenSSL from 3.0.7 to 3.0.8.
* Model classes with types not supported by Realm will now fail at compile time instead of logging a debug message. This error can be suppressed by using the `@Ignore` annotation. (Issue [#1226](https://github.com/realm/realm-kotlin/issues/1226))
* Wrong use of `val` for persisted properties will now throw a compiler time error, instead of crashing at runtime. (Issue [#1306](https://github.com/realm/realm-kotlin/issues/1306))
* Add support for querying on RealmSets containing objects with `RealmSet.query(...)`.  (Issue [#1037](https://github.com/realm/realm-kotlin/issues/1258))
* Added support for `RealmDictionary` in model classes. `RealmDictionary` is a `Map` of strings to values. Contrary to `RealmSet` and `RealmList` it is possible to store nullable objects/embedded objects in this data structure. See the class documentation for more details. (Issue [#537](https://github.com/realm/realm-kotlin/issues/537))
* Add Realm datatypes serialization support with `Kserializer`. Serializers can be found in `io.realm.kotlin.serializers`. (Issue [#1283](https://github.com/realm/realm-kotlin/pull/1283))
* [Sync] Add support for setting App Services connection identifiers through `AppConfiguration.appName` and `AppConfiguration.appVersion`, making it easier to identify connections in the server logs. (Issue (#407)[https://github.com/realm/realm-kotlin/issues/407])
* [Sync] Added `RecoverUnsyncedChangesStrategy`, an alternative automatic client reset strategy that tries to automatically recover any unsynced data from the client.
* [Sync] Added `RecoverOrDiscardUnsyncedChangesStrategy`, an alternative automatic client reset strategy that tries to automatically recover any unsynced data from the client, and discards any unsynced data if recovery is not possible. This is now the default policy.
 
### Fixed
* Fixed implementation of `RealmSet.iterator()` to throw `ConcurrentModificationException`s when the underlying set has been modified while iterating over it. (Issue [#1220](https://github.com/realm/realm-kotlin/issues/1220))
* Accessing an invalidated `RealmResults` now throws an `IllegalStateException` instead of a `RealmException`. (Issue [#1188](https://github.com/realm/realm-kotlin/pull/1188))
* Opening a Realm with a wrong encryption key or corrupted now throws an `IllegalStateException` instead of a `IllegalArgumentException`. (Issue [#1188](https://github.com/realm/realm-kotlin/pull/1188))
* Trying to convert to a Flexible Sync Realm with Flexible Sync disabled throws a `IllegalStateException` instead of a `IllegalArgumentException`. (Issue [#1188](https://github.com/realm/realm-kotlin/pull/1188))
* Fix missing initial flow events when registering for events while updating the realm. (Issue [#1151](https://github.com/realm/realm-kotlin/issues/1151))
* Emit deletion events and terminate flow when registering for notifications on outdated entities instead of throwing. (Issue [#1233](https://github.com/realm/realm-kotlin/issues/1233))
* [Sync] Close the thread associated with the Device Sync connection when closing the Realm. (Issue (https://github.com/realm/realm-kotlin/issues/1290)[#1290])

### Compatibility
* File format: Generates Realms with file format v23.
* Realm Studio 13.0.0 or above is required to open Realms created by this version.
* This release is compatible with the following Kotlin releases:
  * Kotlin 1.7.20 and above.
  * Ktor 2.1.2 and above.
  * Coroutines 1.6.4 and above.
  * AtomicFu 0.18.3 and above.
  * Kotlin Serialization 1.4.0 and above
  * The new memory model only. See https://github.com/realm/realm-kotlin#kotlin-memory-model-and-coroutine-compatibility
* Minimum Gradle version: 6.7.1.
* Minimum Android Gradle Plugin version: 4.0.0.
* Minimum Android SDK: 16.

### Internal
* Updated to Realm Core 13.5.0, commit 37cc58865648f343f7d6e538d45980e7f2351211.


## 1.6.2 (2023-03-14)

### Breaking Changes
* None.

### Enhancements
* None.

### Fixed
* Returning invalid objects from `Realm.write` would throw an `IllegalStateException`. (Issue [#1300](https://github.com/realm/realm-kotlin/issues/1300))
* Compatibility with Realm Java when using the `io.realm.RealmObject` abstract class. (Issue [#1278](https://github.com/realm/realm-kotlin/issues/1278))
* Compiler error when multiple fields have `@PersistedName`-annotations that match they Kotlin name. (Issue [#1240](https://github.com/realm/realm-kotlin/issues/1240))
* RealmUUID would throw an `ClassCastException` when comparing with an object instance of a different type. (Issue [#1288](https://github.com/realm/realm-kotlin/issues/1288))
* Compiler error when using Kotlin 1.8.0 and Compose for desktop 1.3.0. (Issue [#1296](https://github.com/realm/realm-kotlin/issues/1296))
* [Sync] `SyncSession.downloadAllServerChange()` and `SyncSession.uploadAllLocalChanges()` was reversed.

### Compatibility
* File format: Generates Realms with file format v23.
* Realm Studio 13.0.0 or above is required to open Realms created by this version.
* This release is compatible with the following Kotlin releases:
  * Kotlin 1.7.20 and above.
  * Ktor 2.1.2 and above.
  * Coroutines 1.6.4 and above.
  * AtomicFu 0.18.3 and above.
  * The new memory model only. See https://github.com/realm/realm-kotlin#kotlin-memory-model-and-coroutine-compatibility
* Minimum Gradle version: 6.7.1.
* Minimum Android Gradle Plugin version: 4.0.0.
* Minimum Android SDK: 16.

### Internal
* None.


## 1.6.1 (2023-02-02)

### Breaking Changes
* None.

### Enhancements
* None.

### Fixed
* Allow defining properties with the field name as the persisted name. ([#1240](https://github.com/realm/realm-kotlin/issues/1240))
* Fix compilation error when accessing Realm Kotlin model classes from Java code. ([#1256](https://github.com/realm/realm-kotlin/issues/1256))

### Compatibility
* File format: Generates Realms with file format v23.
* Realm Studio 13.0.0 or above is required to open Realms created by this version.
* This release is compatible with the following Kotlin releases:
  * Kotlin 1.7.20 and above.
  * Ktor 2.1.2 and above.
  * Coroutines 1.6.4 and above.
  * AtomicFu 0.18.3 and above.
  * The new memory model only. See https://github.com/realm/realm-kotlin#kotlin-memory-model-and-coroutine-compatibility
* Minimum Gradle version: 6.7.1.
* Minimum Android Gradle Plugin version: 4.0.0.
* Minimum Android SDK: 16.

### Internal
* None.


## 1.6.0 (2023-01-25)

This release will bump the Realm file format from version 22 to 23. Opening a file with an older format will automatically upgrade it. Downgrading to a previous file format is not possible.

### Breaking Changes
* None.

### Enhancements
* OpenSSL has been upgraded from from 1.1.1n to 3.0.7.
* Added support for `RealmAny` as supported field in model classes. A `RealmAny` is used to represent a polymorphic Realm value or Realm Object, is indexable but cannot be used as a primary key.
* Add support for `Decimal128` as supported field in model classes. (Issue [#653](https://github.com/realm/realm-kotlin/issues/653))
* Realm will now use a lot less memory and disk space when different versions of realm objects are used. ([Core Issue #5440](https://github.com/realm/realm-core/pull/5440))
* Realm will now continuously track and reduce the size of the Realm file when it is in use rather that only when opening the file with `Configuration.compactOnLaunch` enabled. ([Core Issue #5754](https://github.com/realm/realm-core/issues/5754))
* Add support for `Realm.copyFromRealm()`. All RealmObjects, RealmResults, RealmList and RealmSets now also have a `copyFromRealm()` extension method.
* Add support for querying on RealmLists containing objects with `RealmList.query(...)`.  (Issue [#1037](https://github.com/realm/realm-kotlin/issues/1037))
* Add better error messages when inheriting `RealmObject` with unsupported class types. (Issue [#1086](https://github.com/realm/realm-kotlin/issues/1086))
* Added support for reverse relationships on Embedded objects through the `EmbeddedRealmObject.parent()` extension function. (Issue [#1141](https://github.com/realm/realm-kotlin/pull/1141))
* Added support for reverse relationships through the `backlinks` delegate on `EmbeddedObjects`. See the function documentation for more details. (Issue [#1134](https://github.com/realm/realm-kotlin/issues/1134))
* Added support for `@PersistedName` annotations for mapping a Kotlin field name to the underlying field name persisted in the Realm. (Issue [#590](https://github.com/realm/realm-kotlin/issues/590))
* [Sync] `App.close()` have been added so it is possible to close underlying ressources used by the app instance.
* [Sync] Add support for progress listeners with `SyncSession.progressAsFlow(...)`. (Issue [#428](https://github.com/realm/realm-kotlin/issues/428))lin/issues/1086))
* [Sync] `Realm.writeCopyTo(syncConfig)` now support copying a Flexible Sync Realm to another Flexible Sync Realm. 
* [Sync] Added support for App functions, see documentation for more details. (Issue [#1110](https://github.com/realm/realm-kotlin/pull/1110))
* [Sync] Added support for custom App Services Function authentication. (Issue [#741](https://github.com/realm/realm-kotlin/issues/741))
* [Sync] Add support for accessing user auth profile metadata and custom data through the extension functions 'User.profileAsBsonDocument()' and 'User.customDataAsBsonDocument()'. (Issue [#750](https://github.com/realm/realm-kotlin/pull/750))
* [Sync] Add support for `App.callResetPasswordFunction` (Issue [#744](https://github.com/realm/realm-kotlin/issues/744))
* [Sync] Add support for connection state and connection state change listerners with `SyncSession.connectionState` and `SyncSession.connectionStateAsFlow(). (Issue [#429](https://github.com/realm/realm-kotlin/issues/429))

### Fixed
* Fix missing `Realm.asFlow()`-events from remote updates on synced realms. (Issue [#1070](https://github.com/realm/realm-kotlin/issues/1070))
* Windows binaries for JVM did not statically link the C++ runtime, which could lead to crashes if it wasn't preinstalled. (Issue [#1211](https://github.com/realm/realm-kotlin/pull/1211))
* Internal dispatcher threads would leak when closing Realms. (Issue [#818](https://github.com/realm/realm-kotlin/issues/818))
* Realm finalizer thread would prevent JVM main thread from exiting. (Issue [#818](https://github.com/realm/realm-kotlin/issues/818))
* `RealmUUID` did not calculate the correct `hashCode`, so putting it in a `HashSet` resulted in duplicates.
* JVM apps on Mac and Linux would use a native file built in debug mode, making it slower than needed. The correct native binary built in release mode is now used. Windows was not affected. (Issue [#1124](https://github.com/realm/realm-kotlin/pull/1124))
* `RealmUUID.random()` would generate the same values when an app was re-launched from Android Studio during development. (Issue [#1123](https://github.com/realm/realm-kotlin/pull/1123)) 
* Complete flows with an IllegalStateException instead of crashing when notifications cannot be delivered due to insufficient channel capacity (Issue [#1147](https://github.com/realm/realm-kotlin/issues/1147))
* Prevent "Cannot listen for changes on a deleted Realm reference"-exceptions when notifier is not up-to-date with newest updates from write transaction.
* [Sync] Custom loggers now correctly see both normal and sync events. Before, sync events were just logged directly to LogCat/StdOut.
* [Sync] When a `SyncSession` was paused using `SyncSession.pause()`, it would sometimes automatically resume the session. `SyncSession.State.PAUSED` has been added, making it explicit when a session is paused. (Core Issue [#6085](https://github.com/realm/realm-core/issues/6085))

### Compatibility
* File format: Generates Realms with file format v23.
* Realm Studio 13.0.0 or above is required to open Realms created by this version.
* This release is compatible with the following Kotlin releases:
  * Kotlin 1.7.20 and above.
  * Ktor 2.1.2 and above.
  * Coroutines 1.6.4 and above.
  * AtomicFu 0.18.3 and above.
  * The new memory model only. See https://github.com/realm/realm-kotlin#kotlin-memory-model-and-coroutine-compatibility
* Minimum Gradle version: 6.7.1.
* Minimum Android Gradle Plugin version: 4.0.0.
* Minimum Android SDK: 16.

### Internal
* Updated to Realm Core 13.2.0, commit 5a119d8cb2eaac60c298532af2c9ae789af0c9e6.
* Updated to require Swig 4.1.0.
* Updated AndroidxStartup to 1.1.1.
* Updated to Kbson 0.2.0.
* `io.realm.kotlin.types.ObjectId` now delegates all responsibility to `org.mongodb.kbson.ObjectId` while maintaining the interface.
* Added JVM test wrapper as a workaround for https://youtrack.jetbrains.com/issue/KT-54634
* Use Relinker when loading native libs on Android.


## 1.5.2 (2023-01-10)

### Breaking Changes
* None.

### Enhancements
* None.

### Fixed
* Fixed various proguard issues. (Issue [#1150](https://github.com/realm/realm-kotlin/issues/1150))
* Fixed bug when creating `RealmInstant` instaces with `RealmInstant.now()` in Kotlin Native. (Issue [#1182](https://github.com/realm/realm-kotlin/issues/1182))
* Allow `@Index` on `Boolean` fields. (Issue [#1193](https://github.com/realm/realm-kotlin/issues/1193))
* Fixed issue with spaces in realm file path on iOS (Issue [#1194](https://github.com/realm/realm-kotlin/issues/1194))

### Compatibility
* This release is compatible with the following Kotlin releases:
  * Kotlin 1.7.20 and above.
  * Ktor 2.1.2 and above.
  * Coroutines 1.6.4 and above.
  * AtomicFu 0.18.3 and above.
  * The new memory model only. See https://github.com/realm/realm-kotlin#kotlin-memory-model-and-coroutine-compatibility
* Minimum Gradle version: 6.7.1.
* Minimum Android Gradle Plugin version: 4.0.0.
* Minimum Android SDK: 16.

### Internal
* Updated to Gradle 7.6.


## 1.5.1 (2022-12-12)

### Breaking Changes
* None.

### Enhancements
* None.

### Fixed
* Fixed problem with KBSON using reservered keywords in Swift. (Issue [#1153](https://github.com/realm/realm-kotlin/issues/))
* Fixed database corruption and encryption issues on apple platforms. (Issue [#5076](https://github.com/realm/realm-js/issues/5076))
* Fixed 1.8.0-Beta/RC compatibility. (Issue [#1159](https://github.com/realm/realm-kotlin/issues/1159)
* [Sync] Bootstraps will not be applied in a single write transaction - they will be applied 1MB of changesets at a time. (Issue [#5999](https://github.com/realm/realm-core/pull/5999)).
* [Sync] Fixed a race condition which could result in operation cancelled errors being delivered to `Realm.open` rather than the actual sync error which caused things to fail. (Issue [#5968](https://github.com/realm/realm-core/pull/5968)).

### Compatibility
* This release is compatible with the following Kotlin releases:
  * Kotlin 1.7.20 and above.
  * Ktor 2.1.2 and above.
  * Coroutines 1.6.4 and above.
  * AtomicFu 0.18.3 and above.
  * The new memory model only. See https://github.com/realm/realm-kotlin#kotlin-memory-model-and-coroutine-compatibility
* Minimum Gradle version: 6.7.1.
* Minimum Android Gradle Plugin version: 4.0.0.
* Minimum Android SDK: 16.

### Internal
* Updated to Realm Core 12.12.0, commit 292f534a8ae687a86d799b14e06a94985e49c3c6.
* Updated to KBSON 0.2.0
* Updated to require Swig 4.1.0.


## 1.5.0 (2022-11-11)

### Breaking Changes
* None.

### Enhancements
* Fixed error when using Realm object as query argument. Issue[#1098](https://github.com/realm/realm-kotlin/issues/1098)
* Realm will now use `System.loadLibrary()` first when loading native code on JVM, adding support for 3rd party JVM installers. If this fails, it will fallback to the current method of extracting and loading the native library from the JAR file. (Issue [#1105](https://github.com/realm/realm-kotlin/issues/1105)).
* Added support for in-memory Realms.
* Added support for reverse relationships through the `backlinks` delegate. See the function documentation for more details. (Issue [#1021](https://github.com/realm/realm-kotlin/pull/1021))
* Added support for `BsonObjectId` and its typealias `org.mongodb.kbson.ObjectId` as a replacement for `ObjectId`. `io.realm.kotlin.types.ObjectId` is still functional but has been marked as deprecated.
* [Sync] Added support for `BsonObjectId` as partition value.
* [Sync] Exposed `configuration` and `user` on `SyncSession`. (Issue [#431](https://github.com/realm/realm-kotlin/issues/431))
* [Sync] Added support for encrypting the user metadata used by Sync. (Issue [#413](https://github.com/realm/realm-kotlin/issues/413))
* [Sync] Added support for API key authentication. (Issue [#432](https://github.com/realm/realm-kotlin/issues/432))

### Fixed
* Close underlying realm if it is no longer referenced by any Kotlin object. (Issue [#671](https://github.com/realm/realm-kotlin/issues/671))
* Fixes crash during migration if Proguard was enabled. (Issue [#1106](https://github.com/realm/realm-kotlin/issues/1106))
* Adds missing Proguard rules for Embedded objects. (Issue [#1106](https://github.com/realm/realm-kotlin/issues/1107))

### Compatibility
* This release is compatible with the following Kotlin releases:
  * Kotlin 1.7.20 and above.
  * Ktor 2.1.2 and above.
  * Coroutines 1.6.4 and above.
  * AtomicFu 0.18.3 and above.
  * The new memory model only. See https://github.com/realm/realm-kotlin#kotlin-memory-model-and-coroutine-compatibility
* Minimum Gradle version: 6.7.1.
* Minimum Android Gradle Plugin version: 4.0.0.
* Minimum Android SDK: 16.

### Internal
* Added dependency Kbson 0.1.0.
* Updated to use hierarchical multi platform project structure.
* Updated to Realm Core 12.11.0, commit 3d5ff9b5e47c5664c4c5611cdfd22fd15e451b55.
* Updated to Detekt 1.22.0-RC2.


## 1.4.0 (2022-10-17)

### Breaking Changes
* Minimum Kotlin version has been raised from 1.6.10 to 1.7.20.
* Support for the original (old) memory model on Kotlin Native has been dropped. Only the new Kotlin Native memory model is supported.  
* Minimum Gradle version has been raised from 6.1.1 to 6.7.1.
* Minimum Ktor version has been raised from 1.6.8 to 2.1.2.

### Enhancements
* [Sync] The sync variant `io.realm.kotlin:library-sync:1.4.0`, now support Apple Silicon targets, ie. `macosArm64()`, `iosArm64()` and `iosSimulatorArm64`.

### Fixed
* [Sync] Using the SyncSession after receiving changes from the server would sometimes crash. Issue [#1068](https://github.com/realm/realm-kotlin/issues/1068)

### Compatibility
* This release is compatible with the following Kotlin releases:
  * Kotlin 1.7.20 and above.
  * Ktor 2.1.2 and above.
  * Coroutines 1.6.4 and above.
  * AtomicFu 0.18.3 and above.
  * The new memory model only. See https://github.com/realm/realm-kotlin#kotlin-memory-model-and-coroutine-compatibility
* Minimum Gradle version: 6.7.1.
* Minimum Android Gradle Plugin version: 4.0.0.
* Minimum Android SDK: 16.

### Internal
* Updated to Kotlin 1.7.20.
* Updated to Coroutines 1.6.4.
* Updated to AtomicFu 0.18.3.
* Updated to Kotlin Serialization 1.4.0.
* Updated to KotlinX DateTime 0.4.0.
* Updated to okio 3.2.0.
* Ktor now uses the OkHttp engine on Android/JVM.
* Ktor now uses the Darwin engine on Native.


## 1.3.0 (2022-10-10)

### Breaking Changes
* None.

### Enhancements
* Support for `MutableRealm.deleteAll()`.
* Support for `MutableRealm.delete(KClass)`.
* Support for `DynamicMutableRealm.deleteAll()`.
* Support for `DynamicMutableRealm.delete(className)`.
* Support for `RealmInstant.now()`
* [Sync] Support for `User.getProviderType()`.
* [Sync] Support for `User.getAccessToken()`.
* [Sync] Support for `User.getRefreshToken()`.
* [Sync] Support for `User.getDeviceId()`.

### Fixed
* [Sync] Using `SyncConfiguration.Builder.waitForInitialRemoteDataOpen()` is now much faster if the server realm contains a lot of data. Issue [])_

### Compatibility
* This release is compatible with:
  * Kotlin 1.6.10 - 1.7.10. 1.7.20 support is tracked here: https://github.com/realm/realm-kotlin/issues/1024
  * Ktor 1.6.8. Ktor 2 support is tracked here: https://github.com/realm/realm-kotlin/issues/788
  * Coroutines 1.6.0-native-mt. Also compatible with Coroutines 1.6.0 but requires enabling of the new memory model and disabling of freezing, see https://github.com/realm/realm-kotlin#kotlin-memory-model-and-coroutine-compatibility for details on that.
  * AtomicFu 0.17.0 and above.
* Minimum Gradle version: 6.1.1.
* Minimum Android Gradle Plugin version: 4.0.0.
* Minimum Android SDK: 16.

### Internal
* None.


## 1.2.0 (2022-09-30)

### Breaking Changes
* `RealmResults.query()` now returns a `RealmQuery` instead of a `RealmResults`.

### Enhancements
* Added support for `MutableRealmInt` in model classes. The new type behaves like a reference to a `Long`, but also supports `increment` and `decrement` methods. These methods implement a conflict-free replicated data type, whose value will converge even when changed across distributed devices with poor connections.
* [Sync] Support for `User.linkCredentials()`.
* [Sync] Support for `User.identities`, which will return all login types available to the user.
* [Sync] `User.id` as a replacement for `User.identity`. `User.identity` has been marked as deprecated.

### Fixed
* Classes using `RealmObject` or `EmbeddedRealmObject` as a generics type would be modified by the compiler plugin causing compilation errors. (Issue [981] (https://github.com/realm/realm-kotlin/issues/981))
* Ordering not respected for `RealmQuery.first()`. (Issue [#953](https://github.com/realm/realm-kotlin/issues/953))
* Sub-querying on a RealmResults ignored the original filter. (Issue [#998](https://github.com/realm/realm-kotlin/pull/998))
* `RealmResults.query()` semantic returning `RealmResults` was wrong, the return type should be a `RealmQuery`. (Issue [#1013](https://github.com/realm/realm-kotlin/pull/1013))
* Crash when logging messages with formatting specifiers. (Issue [#1034](https://github.com/realm/realm-kotlin/issues/1034))

### Compatibility
* This release is compatible with:
  * Kotlin 1.6.10 - 1.7.10. 1.7.20 support is tracked here: https://github.com/realm/realm-kotlin/issues/1024
  * Ktor 1.6.8. Ktor 2 support is tracked here: https://github.com/realm/realm-kotlin/issues/788
  * Coroutines 1.6.0-native-mt. Also compatible with Coroutines 1.6.0 but requires enabling of the new memory model and disabling of freezing, see https://github.com/realm/realm-kotlin#kotlin-memory-model-and-coroutine-compatibility for details on that.
  * AtomicFu 0.17.0 and above.
* Minimum Gradle version: 6.1.1.
* Minimum Android Gradle Plugin version: 4.0.0.
* Minimum Android SDK: 16.

### Internal
* Updated to Realm Core 12.7.0, commit 18abbb4e9dc268620fa499923a92921bf26db8c6.
* Updated to Kotlin Compile Testing 1.4.9.


## 1.1.0 (2022-08-23)

### Breaking Changes
* None.

### Enhancements
* Added support for `RealmSet` in model classes. `RealmSet` is a collection of unique elements. See the class documentation for more details.
* Added support for `UUID` through a new property type: `RealmUUID`.
* Support for `Realm.writeCopyTo(configuration)`.
* [Sync] Add support for `User.delete()`, making it possible to delete user data on the server side (Issue [#491](https://github.com/realm/realm-kotlin/issues/491)).
* [Sync] It is now possible to create multiple anonymous users by specifying `Credentials.anonymous(reuseExisting = false)` when logging in to an App.

### Fixed
* `Realm.deleteRealm(config)` would throw an exception if the file didn't exist.
* Returning deleted objects from `Realm.write` and `Realm.writeBlocking` threw a non-sensical `NullPointerException`. Returning such a value is not allowed and now throws an `IllegalStateException`. (Issue [#965](https://github.com/realm/realm-kotlin/issues/965))
* [Sync] AppErrors and SyncErrors with unmapped category or error codes caused a crash. (Issue [951] (https://github.com/realm/realm-kotlin/pull/951))

### Compatibility
* This release is compatible with:
  * Kotlin 1.6.10 and above.
  * Coroutines 1.6.0-native-mt. Also compatible with Coroutines 1.6.0 but requires enabling of the new memory model and disabling of freezing, see https://github.com/realm/realm-kotlin#kotlin-memory-model-and-coroutine-compatibility for details on that.
  * AtomicFu 0.17.0.
* Minimum Gradle version: 6.1.1.  
* Minimum Android Gradle Plugin version: 4.0.0.
* Minimum Android SDK: 16.

### Internal
* Updated to Realm Core 12.5.1, commit 6f6a0f415bd33cf2ced4467e36a47f7c84f0a1d7.
* Updated to Gradle 7.5.1.
* Updated to Android Gradle Plugin 7.2.2.
* Updated to CMake 3.22.1
* Updated to Android targetSdk 33.
* Updated to Android compileSdkVersion 33.
* Updated to Android Build Tools 33.0.0.
* Updated to Android NDK 23.2.8568313.


## 1.0.2 (2022-08-05)

### Breaking Changes
* None.

### Enhancements
* None.

### Fixed
* Missing proguard configuration for `CoreErrorUtils`. (Issue [#942](https://github.com/realm/realm-kotlin/issues/942))
* [Sync] Embedded Objects could not be added to the schema for `SyncConfiguration`s. (Issue [#945](https://github.com/realm/realm-kotlin/issues/945)).

### Compatibility
* This release is compatible with:
  * Kotlin 1.6.10 and above.
  * Coroutines 1.6.0-native-mt. Also compatible with Coroutines 1.6.0 but requires enabling of the new memory model and disabling of freezing, see https://github.com/realm/realm-kotlin#kotlin-memory-model-and-coroutine-compatibility for details on that.
  * AtomicFu 0.17.0.
* Minimum Gradle version: 6.1.1.  
* Minimum Android Gradle Plugin version: 4.0.0.
* Minimum Android SDK: 16.

### Internal
* None.


## 1.0.1 (2022-07-07)

### Breaking Changes
* None.

### Enhancements
* Added support for `ByteArray`. ([#584](https://github.com/realm/realm-kotlin/issues/584))

### Fixed
* Fixed JVM memory leak when passing string to C-API. (Issue [#890](https://github.com/realm/realm-kotlin/issues/890))
* Fixed crash present on release-mode apps using Sync due to missing Proguard exception for `ResponseCallback`.
* The compiler plugin did not set the generic parameter correctly for an internal field inside model classes. This could result in other libraries that operated on the source code throwing an error of the type: `undeclared type variable: T`. (Issue [#901](https://github.com/realm/realm-kotlin/issues/901))
* String read from a realm was mistakenly treated as zero-terminated, resulting in strings with `\0`-characters to be truncated when read. Inserting data worked correctly. (Issue [#911](https://github.com/realm/realm-kotlin/issues/911))
* [Sync] Fix internal ordering of `EmailPasswordAuth.resetPassword(...)` arguments. (Issue [#885](https://github.com/realm/realm-kotlin/issues/885))
* [Sync] Sync error events not requiring a Client Reset incorrectly assumed they had to include a path to a recovery Realm file. (Issue [#895](https://github.com/realm/realm-kotlin/issues/895))

### Compatibility
* This release is compatible with:
  * Kotlin 1.6.10 and above.
  * Coroutines 1.6.0-native-mt. Also compatible with Coroutines 1.6.0 but requires enabling of the new memory model and disabling of freezing, see https://github.com/realm/realm-kotlin#kotlin-memory-model-and-coroutine-compatibility for details on that.
  * AtomicFu 0.17.0.
* Minimum Gradle version: 6.1.1.  
* Minimum Android Gradle Plugin version: 4.0.0.
* Minimum Android SDK: 16.

### Internal
* None.


## 1.0.0 (2022-06-07)

### Breaking Changes
* Move all classes from package `io.realm` to `io.realm.kotlin`. This allows Realm Java and Realm Kotlin to be included in the same app without having class name conflicts. *WARNING:* While both libraries can be configured to open the same file, doing so concurrently is currently not supported and can lead to corrupted realm files.
* Updated default behavior for implicit import APIs (realm objects setters and list add/insert/set-operations) to update existing objects with similar primary key instead of throwing. (Issue [#849](https://github.com/realm/realm-kotlin/issues/849))
* Introduced `BaseRealmObject` as base interface of `RealmObject` and `DynamicRealmObject` to prepare for future embedded object support.
  * Most APIs accepts `BaseRealmObject` instead of `RealmObject`.
  * `DynamicRealmObject` no longer implements `RealmObject` but only `BaseRealmObject`
  * Besides the changes of base class of `DynamicRealmObject`, this should not require and code changes.
* Moved all modeling defining types to `io.realm.kotlin.types`
  * Moved `BaseRealmObject`, `RealmObject`, `EmbeddedObject`, `RealmList`, `RealmInstant` and `ObjectId` from `io.realm` to `io.realm.kotlin.types`
* Moved `RealmResults` from `io.realm` to `io.realm.kotlin.query`
* Reworked API for dynamic objects.
  * Support for unmanaged dynamic objects through `DynamicMutableRealmObject.create()`.
  * Replaced `DynamicMutableRealm.create()` with `DynamicMutableRealm.copyToRealm()` similar to `MutableRealm.copyToRealm()`.
* Moved `io.realm.MutableRealm.UpdatePolicy` to top-level class `io.realm.kotlin.UpdatePolicy` as it now also applies to `DynamicMutableRealm.copyToRealm()`.
* Deleted `Queryable`-interface and removed it from `RealmResults`.
* Moved extension methods on `BaseRealmObject`, `MutableRealm`, `TypedRealm`, `Realm` and `Iterable` from `io.realm` to `io.realm.kotlin.ext`
* Moved `io.realm.MutableRealm.UpdatePolicy` to top-level class `io.realm.UpdatePolicy` as it now also applies to `DynamicMutableRealm.copyToRealm()`
* All exceptions from Realm now has `RealmException` as their base class instead of `RealmCoreException` or `Exception`.
* Aligned factory methods naming. (Issue [#835](https://github.com/realm/realm-kotlin/issues/835))
  * Renamed `RealmConfiguration.with(...)` to `RealmConfiguration.create(...)`
  * Renamed `SyncConfiguration.with(...)` to `SyncConfiguration.create(...)`
  * Renamed `RealmInstant.fromEpochSeconds(...)` to `RealmInstant.from(...)`
* Reduced `DynamicMutableRealm` APIs (`copyToRealm()` and `findLatest()`) to only allow import and lookup of `DynamicRealmObject`s.

### Enhancements
* [Sync] Support for Flexible Sync through `Realm.subscriptions`. (Issue [#824](https://github.com/realm/realm-kotlin/pull/824))
* [Sync] Added support for `ObjectId` ([#652](https://github.com/realm/realm-kotlin/issues/652)). `ObjectId` can be used as a primary key in model definition.
* [Sync] Support for `SyncConfiguration.Builder.InitialData()`. (Issue [#422](https://github.com/realm/realm-kotlin/issues/422))
* [Sync] Support for `SyncConfiguration.Builder.initialSubscriptions()`. (Issue [#831](https://github.com/realm/realm-kotlin/issues/831))
* [Sync] Support for `SyncConfiguration.Builder.waitForInitialRemoteData()`. (Issue [#821](https://github.com/realm/realm-kotlin/issues/821))
* [Sync] Support for accessing and controlling the session state through `SyncSession.state`, `SyncSession.pause()` and `SyncSession.resume()`.
* [Sync] Added `SyncConfiguration.syncClientResetStrategy` which enables support for client reset via `DiscardUnsyncedChangesStrategy` for partition-based realms and `ManuallyRecoverUnsyncedChangesStrategy` for Flexible Sync realms.
* [Sync] Support `ObjectId` as a partition key.
* Support for embedded objects. (Issue [#551](https://github.com/realm/realm-kotlin/issues/551))
* Support for `RealmConfiguration.Builder.initialData()`. (Issue [#579](https://github.com/realm/realm-kotlin/issues/579))
* Preparing the compiler plugin to be compatible with Kotlin `1.7.0-RC`. (Issue [#843](https://github.com/realm/realm-kotlin/issues/843))
* Added `AppConfiguration.create(...)` as convenience method for `AppConfiguration.Builder(...).build()` (Issue [#835](https://github.com/realm/realm-kotlin/issues/835))

### Fixed
* Fix missing symbol (`___bid_IDEC_glbround`) on Apple silicon
* Creating a `RealmConfiguration` off the main thread on Kotlin Native could crash with `IncorrectDereferenceException`. (Issue [#799](https://github.com/realm/realm-kotlin/issues/799))
* Compiler error when using cyclic references in compiled module. (Issue [#339](https://github.com/realm/realm-kotlin/issues/339))

### Compatibility
* This release is compatible with:
  * Kotlin 1.6.10 and above.
  * Coroutines 1.6.0-native-mt. Also compatible with Coroutines 1.6.0 but requires enabling of the new memory model and disabling of freezing, see https://github.com/realm/realm-kotlin#kotlin-memory-model-and-coroutine-compatibility for details on that.
  * AtomicFu 0.17.0.
* Minimum Gradle version: 6.1.1.  
* Minimum Android Gradle Plugin version: 4.0.0.
* Minimum Android SDK: 16.

### Internal
* Updated to Realm Core 12.1.0, commit f8f6b3730e32dcc5b6564ebbfa5626a640cdb52a.


## 0.11.1 (2022-05-05)

### Breaking Changes
* None.

### Enhancements
* None.

### Fixed
* Fix crash in list notification listener (Issue [#827](https://github.com/realm/realm-kotlin/issues/827), since 0.11.0)

### Compatibility
* This release is compatible with:
  * Kotlin 1.6.10 and above.
  * Coroutines 1.6.0-native-mt. Also compatible with Coroutines 1.6.0 but requires enabling of the new memory model and disabling of freezing, see https://github.com/realm/realm-kotlin#kotlin-memory-model-and-coroutine-compatibility for details on that.
  * AtomicFu 0.17.0.
* Minimum Gradle version: 6.1.1.  
* Minimum Android Gradle Plugin version: 4.0.0.
* Minimum Android SDK: 16.

### Internal
* None.


## 0.11.0 (2022-04-29)

### Breaking Changes
* [Sync] `SyncConfiguration` and `SyncSession` have been moved to `io.realm.mongodb.sync`.
* [Sync] `EmailPasswordAuth` has been movedto `io.realm.mongodb.auth`.
* [Sync] Improved exception hierarchy for App and Sync exceptions. All sync/app exceptions now use `io.realm.mongodb.exceptions.AppException` as their top-level exception type. Many methods have more specialized exceptions for common errors that can be caught and reacted to. See `AppException` documentation for more details.
* [Sync] `SyncConfiguration.directory` is no longer available.
* [Sync] Removed `SyncConfiguration.partitionValue` as it exposed internal implementation details. It will be reintroduced at a later date.

### Enhancements
* [Sync] `EmailPasswordAuth` has been extended with support for: `confirmUser()`, `resendConfirmationEmail()`, `retryCustomConfirmation()`, `sendResetPasswordEmail()` and `resetPassword()`.
* [Sync] Support for new types of `Credentials`: `apiKey`, `apple`, `facebook`, `google` and `jwt`.
* [Sync] Support for the extension property `Realm.syncSession`, which returns the sync session associated with the realm.
* [Sync] Support for `SyncSession.downloadAllServerChanges()` and `SyncSession.uploadAllLocalChanges()`.
* [Sync] Support for `App.allUsers()`.
* [Sync] Support for `SyncConfiguration.with()`.
* [Sync] Support for `null` and `Integer` (along side already existing `String` and `Long`) partition values when using Partion-based Sync.
* [Sync] Support for `User.remove()`.
* [Sync] `AppConfiguration.syncRootDirectory` has been added to allow users to set the root folder containing all files used for data synchronization between the device and MongoDB Realm. (Issue [#795](https://github.com/realm/realm-kotlin/issues/795))
* Encrypted Realms now use OpenSSL 1.1.1n, up from v1.1.1g.

### Fixed
* Fix duplication of list object references when importing existing objects with `copyToRealm(..., updatePolicy = UpdatePolicy.ALL)` (Issue [#805](https://github.com/realm/realm-kotlin/issues/805))
* Bug in the encryption layer that could result in corrupted Realm files. (Realm Core Issue [#5360](https://github.com/realm/realm-core/issues/5360), since 0.10.0)

### Compatibility
* This release is compatible with:
  * Kotlin 1.6.10 and above.
  * Coroutines 1.6.0-native-mt. Also compatible with Coroutines 1.6.0 but requires enabling of the new memory model and disabling of freezing, see https://github.com/realm/realm-kotlin#kotlin-memory-model-and-coroutine-compatibility for details on that.
  * AtomicFu 0.17.0.
* Minimum Gradle version: 6.1.1.  
* Minimum Android Gradle Plugin version: 4.0.0.
* Minimum Android SDK: 16.

### Internal
* Updated to Realm Core 11.15.0, commit 9544b48e52c49e0267c3424b0b92c2f5efd5e2b9.
* Updated to Ktor 1.6.8.
* Updated to Ktlint 0.45.2.
* Rename internal synthetic variables prefix to `io_realm_kotlin_`, so deprecated prefix `$realm$` is avoided.
* Using latest Kotlin version (EAP) for the `kmm-sample` app to test compatibility with the latest/upcoming Kotlin version.


## 0.10.2 (2022-04-01)

### Breaking Changes
* None.

### Enhancements
* None.

### Fixed
* Fix query syntax errors of seemingly correct query (Issue [#683](https://github.com/realm/realm-kotlin/issues/683))
* Fix error when importing lists with existing objects through `copyToRealm` with `UpdatePolicy.ALL` (Issue [#771](https://github.com/realm/realm-kotlin/issues/771))

### Compatibility
* This release is compatible with:
  * Kotlin 1.6.10.
  * Coroutines 1.6.0-native-mt. Also compatible with Coroutines 1.6.0 but requires enabling of the new memory model and disabling of freezing, see https://github.com/realm/realm-kotlin#kotlin-memory-model-and-coroutine-compatibility for details on that.
  * AtomicFu 0.17.0.
* Minimum Gradle version: 6.1.1.  
* Minimum Android Gradle Plugin version: 4.0.0.
* Minimum Android SDK: 16.

### Internal
* None.

## 0.10.1 (2022-03-24)

### Breaking Changes
* None.

### Enhancements
* Reducing the binary size for Android dependency. (Issue [#216](https://github.com/realm/realm-kotlin/issues/216)).
* Using static c++ runtime library (stl) for Android. (Issue [#694](https://github.com/realm/realm-kotlin/issues/694)).

### Fixed
* Fix assignments to `RealmList`-properties on managed objects (Issue [#718](https://github.com/realm/realm-kotlin/issues/718))
* `iosSimulatorArm64` and `iosX64` cinterop dependencies were compiled with unnecessary additional architectures, causing a fat framework to fail with (Issue [#722](https://github.com/realm/realm-kotlin/issues/722))

### Compatibility
* This release is compatible with:
  * Kotlin 1.6.10.
  * Coroutines 1.6.0-native-mt. Also compatible with Coroutines 1.6.0 but requires enabling of the new memory model and disabling of freezing, see https://github.com/realm/realm-kotlin#kotlin-memory-model-and-coroutine-compatibility for details on that.
  * AtomicFu 0.17.0.
* Minimum Gradle version: 6.1.1.  
* Minimum Android Gradle Plugin version: 4.0.0.
* Minimum Android SDK: 16.

### Internal
* None.


## 0.10.0 (2022-03-04)

### Breaking Changes
* `RealmConfiguration.Builder.path()` has been replaced by `RealmConfiguration.Builder.directory()`, which can be combined with `RealmConfiguration.Builder.name()` to form the full path. (Issue [#346](https://github.com/realm/realm-kotlin/issues/346))
* `Realm.observe()` and `RealmObject.observe()` have been renamed to `asFlow()`.
* `RealmObject.asFlow` will throw `UnsupportedOperationException` instead of `IllegalStateException` if called on a live or dynamic object in a write transaction or in a migration.
* `RealmObject.asFlow` will throw `UnsupportedOperationException` instead of `IllegalStateException` if called on a live or dynamic object in a write transaction or in a migration.
* Removed `RealmObject.delete()` and `RealmResults.delete()`. All objects, objects specified by queries and results must be delete through `MutableRealm.delete(...)` and `DynamicMutableRealm.delete(...).
* Removed default empty schema argument for `RealmConfiguration.Builder(schema = ... )` and `SyncConfiguration.Builder(..., schema= ... )` as all configuraitons require a non-empty schema.
* Removed `RealmConfiguration.Builder.schema()`. `RealmConfiguration.Builder(schema = ...)` should be used instead.

### Enhancements
* Add support for Gradle Configuration Cache.
* Improved exception message when attempting to delete frozen objects. (Issue [#616](https://github.com/realm/realm-kotlin/issues/616))
* Added `RealmConfiguration.Builder.compactOnLaunch()`, which can be used to control if a Realm file should be compacted when opened.
* A better error message if a data class was used as model classes. (Issue [#684](https://github.com/realm/realm-kotlin/issues/684))
* A better error message if the Realm plugin was not applied to the module containing model classes. (Issue [#676](https://github.com/realm/realm-kotlin/issues/676))
* A better error message if a class is used that is not part of the schema. (Issue [#680](https://github.com/realm/realm-kotlin/issues/680))
* Add support for fine-grained notification on Realm instances. `Realm.asFlow()` yields `RealmChange` that represent the `InitialRealm` or `UpdatedRealm` states.
* Add support for fine-grained notification on Realm objects. `RealmObject.asFlow()` yields `ObjectChange` that represent the `InitialObject`, `UpdatedObject` or `DeletedObject` states.
* Add support for fine-grained notification on Realm lists. `RealmList.asFlow()` yields `ListChange` that represent the `InitialList`, `UpdatedList` or `DeletedList` states.
* Add support for fine-grained notifications on Realm query results. `RealmResults.asFlow()` yields `ResultsChange` that represent the `InitialResults` or `UpdatedResults` states.
* Add support for fine-grained notifications on `RealmSingleQuery`. `RealmSingleQuery.asFlow()` yields `SingleQueryChange` that represent the `PendingObject`, `InitialObject`, `UpdatedObject` or `DeletedObject` states.
* Add support for data migration as part of an automatic schema upgrade through `RealmConfiguration.Builder.migration(RealmMigration)` (Issue [#87](https://github.com/realm/realm-kotlin/issues/87))
* Added ability to delete objects specified by a `RealmQuery` or `RealmResults` through `MutableRealm.delete(...)` and `DynamicMutableRealm.delete(...).
* Add support for updating existing objects through `copyToRealm`. This requires them having a primary key. (Issue [#564](https://github.com/realm/realm-kotlin/issues/564))
* Added `Realm.deleteRealm(RealmConfiguration)` function that deletes the Realm files from the filesystem (Issue [#95](https://github.com/realm/realm-kotlin/issues/95)).


### Fixed
* Intermittent `ConcurrentModificationException` when running parallel builds. (Issue [#626](https://github.com/realm/realm-kotlin/issues/626))
* Refactor the compiler plugin to use API's compatible with Kotlin `1.6.20`. (Issue ([#619](https://github.com/realm/realm-kotlin/issues/619)).
* `RealmConfiguration.path` should report the full Realm path. (Issue ([#605](https://github.com/realm/realm-kotlin/issues/605)).
* Support multiple constructors in model definition (one zero arg constructor is required though). (Issue ([#184](https://github.com/realm/realm-kotlin/issues/184)).
* Boolean argument substitution in queries on iOS/macOS would crash the query. (Issue [#691](https://github.com/realm/realm-kotlin/issues/691))
* Support 32-bit Android (x86 and armeabi-v7a). (Issue ([#109](https://github.com/realm/realm-kotlin/issues/109)).
* Make updates of primary key properties throw IllegalStateException (Issue [#353](https://github.com/realm/realm-kotlin/issues/353))


### Compatibility
* This release is compatible with:
  * Kotlin 1.6.10.
  * Coroutines 1.6.0-native-mt. Also compatible with Coroutines 1.6.0 but requires enabling of the new memory model and disabling of freezing, see https://github.com/realm/realm-kotlin#kotlin-memory-model-and-coroutine-compatibility for details on that.
  * AtomicFu 0.17.0.
* Minimum Gradle version: 6.1.1.  
* Minimum Android Gradle Plugin version: 4.0.0.
* Minimum Android SDK: 16.

### Internal
* Downgraded to Gradle 7.2 as a work-around for https://youtrack.jetbrains.com/issue/KT-51325.
* Updated to Realm Core 11.10.0, commit: ad2b6aeb1fd58135a2d9bf463011e26f934390ea.


## 0.9.0 (2022-01-28)

### Breaking Changes
* `RealmResults.observe()` and `RealmList.observe()` have been renamed to `asFlow()`.
* Querying via `Realm.objects(...)` is no longer supported. Use `Realm.query(...)` instead.

### Enhancements
* Added API for inspecting the schema of the realm with `BaseRealm.schema()` ([#238](https://github.com/realm/realm-kotlin/issues/238)).
* Added support for `RealmQuery` through `Realm.query(...)` ([#84](https://github.com/realm/realm-kotlin/issues/84)).
* Added source code link to model definition compiler errors. ([#173](https://github.com/realm/realm-kotlin/issues/173))
* Support Kotlin's new memory model. Enabled in consuming project with the following gradle properties `kotlin.native.binary.memoryModel=experimental`.
* Add support for JVM on M1 (in case we're running outside Rosetta compatibility mode, example when using Azul JVM which is compiled against `aarch64`) [#629](https://github.com/realm/realm-kotlin/issues/629).

### Fixed
* Sync on jvm targets on Windows/Linux crashes with unavailable scheduler ([#655](https://github.com/realm/realm-kotlin/issues/655)).

### Compatibility
* This release is compatible with:
  * Kotlin 1.6.10.
  * Coroutines 1.6.0-native-mt. Also compatible with Coroutines 1.6.0 but requires enabling of the new memory model and disabling of freezing, see https://github.com/realm/realm-kotlin#kotlin-memory-model-and-coroutine-compatibility for details on that.
  * AtomicFu 0.17.0.
* Minimum Gradle version: 6.1.1.  
* Minimum Android Gradle Plugin version: 4.0.0.
* Minimum Android SDK: 16.

### Internal
* Updated to Gradle 7.3.3.
* Updated to Android Gradle Plugin 7.1.0.
* Updated to AndroidX JUnit 1.1.3.
* Updated to AndroidX Test 1.4.0.


## 0.8.2 (2022-01-20)

### Breaking Changes
* None.

### Enhancements
* None.

### Fixed
* The `library-base` module would try to initialize a number of `library-sync` classes for JNI lookups. These and `RealmObjectCompanion` were not being excluded from Proguard obfuscation causing release builds to crash when initializing JNI [#643](https://github.com/realm/realm-kotlin/issues/643).

### Compatibility
* This release is compatible with:
  * Kotlin 1.6.10.
  * Coroutines 1.5.2-native-mt.
  * AtomicFu 0.17.0.
* Minimum Gradle version: 6.1.1.
* Minimum Android Gradle Plugin version: 4.0.0.
* Minimum Android SDK: 16.

### Internal
* None.


## 0.8.1 (2022-01-18)

### Breaking Changes
* None.

### Enhancements
* None.

### Fixed
* Using a custom module name to fix [#621](https://github.com/realm/realm-kotlin/issues/621).
* Synchronously process project configurations to avoid exceptions when running parallel builds [#626](https://github.com/realm/realm-kotlin/issues/626).
* Update to Kotlin 1.6.10. The `Compatibility` entry for 0.8.0 stating that the project had been updated to Kotlin 1.6.10 was not correct [#640](https://github.com/realm/realm-kotlin/issues/640).

### Compatibility
* This release is compatible with:
  * Kotlin 1.6.10.
  * Coroutines 1.5.2-native-mt.
  * AtomicFu 0.17.0.
* Minimum Gradle version: 6.1.1.  
* Minimum Android Gradle Plugin version: 4.0.0.
* Minimum Android SDK: 16.

### Internal
* Updated to Kotlin 1.6.10.


## 0.8.0 (2021-12-17)

### Breaking Changes
* Reworked configuration hierarchy:
  * Separated common parts of `RealmConfiguraion` and `SyncConfiguration` into `io.realm.Configuration` to avoid polluting the base configuration with local-only options.
  * Changed `Realm.open(RealmConfiguration)` to accept new base configuration with `Realm.open(Configuration)`.
  * Removed option to build `SyncConfiguration`s with `deleteRealmIfMigrationNeeded` option.

### Enhancements
* [Sync] Added support for `User.logOut()` ([#245](https://github.com/realm/realm-kotlin/issues/245)).
* Added support for dates through a new property type: `RealmInstant`.
* Allow to pass schema as a variable containing the involved `KClass`es and build configurations non-fluently ([#389](https://github.com/realm/realm-kotlin/issues/389)).
* Added M1 support for `library-base` variant ([#483](https://github.com/realm/realm-kotlin/issues/483)).

### Fixed
* Gradle metadata for pure Android projects. Now using `io.realm.kotlin:library-base:<VERSION>` should work correctly.
* Compiler plugin symbol lookup happens only on Sourset using Realm ([#544](https://github.com/realm/realm-kotlin/issues/544)).
* Fixed migration exception when opening a synced realm that is already stored in the backend for the first time ([#601](https://github.com/realm/realm-kotlin/issues/604)).

### Compatibility
* This release is compatible with:
  * Kotlin 1.6.10.
  * Coroutines 1.5.2-native-mt.
  * AtomicFu 0.17.0.
* Minimum Gradle version: 6.1.1.  
* Minimum Android Gradle Plugin version: 4.0.0.
* Minimum Android SDK: 16.

### Internal
* Updated to Ktor 1.6.5.
* Updated to AndroidX Startup 1.1.0.
* Updated to Gradle 7.2.
* Updated to Android Gradle Plugin 7.1.0-beta05.
* Updated to NDK 23.1.7779620.
* Updated to Android targetSdk 31.
* Updated to Android compileSdk 31.
* Updated to Android Build Tools 31.0.0.
* Updated to Ktlint version 0.43.0.
* Updated to Ktlint Gradle Plugin 10.2.0.
* Updated to Kotlin Serialization 1.3.0.
* Updated to Detekt 1.19.0-RC1.
* Updated to Dokka 1.6.0.
* Updated to AtomicFu 0.17.0.
* Updated to Realm Core 11.7.0, commit: 5903577608d202ad88f375c1bb2ceedb831f6d7b.


## 0.7.0 (2021-10-31)

### Breaking Changes
* None.

### Enhancements
* Basic MongoDB Realm sync support:
  * Enabled by using library dependency `io.realm.kotlin:library-sync:<VERSION>`
  * Build `AppConfiguration`s through `AppConfiguration.Builder(appId).build()`
  * Linking your app with a MongoDB Realm App through `App.create(appConfiguration)`
  * Log in to a MongoDB Realm App through `App.login(credentials)`. Currently only supports `Credentials.anonymous()` and `Credentials.emailPassword(...)`
  * Create `SyncConfiguration`s through `SyncConfiguration.Builder(user, partitionValue, schema).build()`
  * Create synchronized realm by `Realm.open(syncConfiguration)`

### Fixed
* None.

### Compatibility
* This release is compatible with:
  * Kotlin 1.5.31
  * Coroutines 1.5.2-native-mt
  * AtomicFu 0.16.3

### Internal
* Updated to Realm Core commit: ecfc1bbb734a8520d08f04f12f083641309799b3
* Updated to Ktor 1.6.4.


## 0.6.0 (2021-10-15)

### Breaking Changes
* Rename library dependency from `io.realm.kotlin:library:<VERSION>` to `io.realm.kotlin:library-base:<VERSION>`
* Abstracted public API into interfaces. The interfaces have kept the name of the previous classes so only differences are:
  - Opening a realm: `Realm(configuration)` has changed to `Realm.open(configuration)`
  - Easy construction of simple configurations: `RealmConfiguration(schema = ...)` has changed to `RealmConfiguration.with(schema = ...)`
  - Instantiating a `RealmList` is now done through `realmListOf(...)` or by `Iterable<T>.toRealmList()`
* Make argument to `findLatest` non-nullable: `MutableRealm.findLatest(obj: T?): T?` has changed to `MutableRealm.findLatest(obj: T): T?`
* Allow query arguments to be `null`: `RealmResult.query(query: String = "TRUEPREDICATE", vararg args: Any): RealmResults<T>` has change to `RealmResult.query(query: String = "TRUEPREDICATE", vararg args: Any?): RealmResults<T>`
* Moved `objects(KClass<T>)` and `<reified T> objects()` methods from `BaseRealm` to `TypedRealm`
* Changed `RealmObject.version` into method `RealmObject.version()`.
* Replaced `RuntimeException`s by the explicit exceptions: `IllegalArgumentException`, `IllegalStateException` and `IndexOutOfBoundsException`.
* Throw `Error` an unrecoverable Realm problem happen in the underlying storage engine.
* Removed optional arguments to `RealmConfiguration.with(...)` and `RealmConfiguration.Builder(...)`. Name and path can now only be set through the builder methods.

### Enhancements
* Add support for [JVM target](https://github.com/realm/realm-kotlin/issues/62) supported platforms are: Linux (since Centos7 x86_64), Windows (since 8.1 x86_64) and Macos (x86_64).
* Added support for marking a field as indexed with `@Index`

### Fixed
* Fixed null pointer exceptions when returning an unmanaged object from `MutableRealm.write/writeBlocking`.
* Fixed premature closing of underlying realm of frozen objects returned from `MutableRealm.write/writeBlocking`. (Issue [#477](https://github.com/realm/realm-kotlin/issues/477))

### Compatibility
* This release is compatible with:
  * Kotlin 1.5.31
  * Coroutines 1.5.2-native-mt
  * AtomicFu 0.16.3

### Internal
* Updated to Realm Core commit: 028626880253a62d1c936eed4ef73af80b64b71
* Updated to Kotlin 1.5.31.


## 0.5.0 (2021-08-20)

### Breaking Changes
* Moved `@PrimaryKey` annotation from `io.realm.PrimaryKey` to `io.realm.annotations.PrimaryKey`.

### Enhancements
* Add support for excluding properties from the Realm schema. This is done by either using JVM `@Transient` or the newly added `@io.realm.kotlin.Ignore` annotation. (Issue [#278](https://github.com/realm/realm-kotlin/issues/278)).
* Add support for encrypted Realms. Encryption can be enabled by passing a 64-byte encryption key to the configuration builder. (Issue [#227](https://github.com/realm/realm-kotlin/issues/227))
* Add support for `RealmList` notifications using Kotlin `Flow`s. (Issue [#359](https://github.com/realm/realm-kotlin/issues/359))
* Unmanaged `RealmObject`s can now be added directly to `RealmList`s without having to copy them to Realm beforehand.

### Fixed
* Throw exception when violating primary key uniqueness constraint when importing objects with `copyToRealm`.
* Fix crash caused by premature release of frozen versions (`java.lang.RuntimeException: [18]: Access to invalidated Results objects`)
* Fix optimizations bypassing our custom getter and setter from within a class (Issue [#375](https://github.com/realm/realm-kotlin/issues/375)).

### Compatibility
* This release is compatible with Kotlin 1.5.21 and Coroutines 1.5.0.

### Internal
* Updated to Kotlin 1.5.21.
* Updated Gradle to 7.1.1.
* Updated Android Gradle Plugin to 4.1.0.
* Updated to Android Build Tools 30.0.2.
* Updated to targetSdk 30 for Android.
* Now uses Java 11 to build the project.


## 0.4.1 (2021-07-16)

### Breaking Changes
* None.

### Enhancements
* None.

### Fixed
* Throw exception when violating primary key uniqueness constraint when importing objects with `copyToRealm`.
* Fix crash caused by premature release of frozen versions (`java.lang.RuntimeException: [18]: Access to invalidated Results objects`)

### Compatibility
* This release is compatible with Kotlin 1.5.10 and Coroutines 1.5.0.

### Internal
* None.


## 0.4.0 (2021-07-13)

This release contains a big departure in the architectural design of how Realm is currently implemented. At a high level it moves from "Thread-confined, Live Objects" to "Frozen Objects". The reasons for this shift are discussed [here](https://docs.google.com/document/d/1bGfjbKLD6DSBpTiVwyorSBcMqkUQWedAmmS_VAhL8QU/edit#heading=h.fzlh39twuifc).

At a high level this has a number of implications:

    1. Only one Realm instance (per `RealmConfiguration`) is needed across the entire application.
    2. The only reason for closing the Realm instance is if the Realm file itself needs to be deleted or compacted.
    3. Realm objects can be freely moved and read across threads.
    4. Changes to objects can only be observed through Kotlin Flows. Standard change listener support will come in a future release.
    5. In order to modify Realm Objects, they need to be "live". It is possible to convert a frozen object to a live object inside a
       write transaction using the `MutableRealm.findLatest(obj)` API. Live objects are not accessible outside write transactions.

This new architecture is intended to make it easier to consume and work with Realm, but at the same time, it also introduces a few caveats:

    1. Storing a strong reference to a Realm Object can cause an issue known as "Version pinning". Realm tracks the "distance" between the oldest known version and the latest. So if you store a reference for too long, when other writes are happening, Realm might run out of native memory and crash, or it can lead to an increased file size. It is possible to detect this problem by setting `RealmConfiguration.Builder.maxNumberOfActiveVersions()`. It can be worked around by copying the data out of the Realm and store that instead.

    2. With multiple versions being accessible across threads, it is possible to accidentally compare data from different versions. This could be a potential problem for certain business logic if two objects do not agree on a particular state. If you suspect this is an issue, a `version()` method has been added to all Realm Objects, so it can be inspected for debugging. Previously, Realms thread-confined objects guaranteed this would not happen.

    3. Since the threading model has changed, there is no longer a guarantee that running the same query twice in a row will return the same result. E.g. if a background write is executed between them, the result might change. Previously, this would have resulted in the same result as the Realm state for a particular thread would only update as part of the event loop.


### Breaking Changes
* The Realm instance itself is now thread safe and can be accessed from any thread.
* Objects queried outside write transactions are now frozen by default and can be freely read from any thread.
* As a consequence of the above, when a change listener fires, the changed data can only be observed in the new object received, not in the original, which was possible before this release.
* Removed `Realm.open(configuration: RealmConfiguration)`. Use the interchangeable `Realm(configuration: RealmConfiguration)`-constructor instead.
* Removed all `MutableRealm.create(...)`-variants. Use `MutableRealm.copyToRealm(instance: T): T` instead.

### Enhancements
* A `version()` method has been added to `Realm`, `RealmResults` and `RealmObject`. This returns the version of the data contained. New versions are obtained by observing changes to the object.
* `Realm.observe()`, `RealmResults.observe()` and `RealmObject.observe()` have been added and expose a Flow of updates to the object.
* Add support for suspending writes executed on the Realm Write Dispatcher with `suspend fun <R> write(block: MutableRealm.() -> R): R`
* Add support for setting background write and notification dispatchers with `RealmConfigruation.Builder.notificationDispatcher(dispatcher: CoroutineDispatcher)` and `RealmConfiguration.Builder.writeDispatcher(dispatcher: CoroutineDispatcher)`
* Add support for retrieving the latest version of an object inside a write transaction with `<T : RealmObject> MutableRealm.findLatests(obj: T?): T?`

### Fixed
* None.

### Compatibility
* This release is compatible with Kotlin 1.5.10 and Coroutines 1.5.0.

### Internal
* Updated `com.gradle.plugin-publish` to 0.15.0.
* Updated to Realm Core commit: 4cf63d689ba099057345f122265cbb880a8eb19d.
* Updated to Android NDK: 22.1.7171670.
* Introduced usage of `kotlinx.atomicfu`: 0.16.1.


## 0.3.2 (2021-07-06)

### Breaking Changes
* None.

### Enhancements
* None.

### Fixed
* [Bug](https://github.com/realm/realm-kotlin/issues/334) in `copyToRealm` causing a `RealmList` not to be saved as part of the model.

### Compatibility
* This release is compatible with Kotlin 1.5.10 and Coroutines 1.5.0.

### Internal
* None.


## 0.3.1 (2021-07-02)

### Breaking Changes
* None.

### Enhancements
* None.

### Fixed
* Android Release build variant (AAR) was stripped from all classes due to presence of `isMinifyEnabled` flag in the library module. The flag is removed now.


### Compatibility
* This release is compatible with Kotlin 1.5.10 and Coroutines 1.5.0.

### Internal
* None.


## 0.3.0 (2021-07-01)

### Breaking Changes
* None.

### Enhancements
* [Support Apple Release builds](https://github.com/realm/realm-kotlin/issues/142).
* Enabling [shrinker](https://github.com/realm/realm-kotlin/issues/293) for Android Release builds.
* Added support for `RealmList` as supported field in model classes. A `RealmList` is used to model one-to-many relationships in a Realm object.
* Schema migration is handled automatically when adding or removing a property or class to the model without specifying a `schemaVersion`.
If a class or column is renamed you need to set a greater `schemaVersion` to migrate the Realm (note: currently renaming will not copy data to the new column). Alternatively `deleteRealmIfMigrationNeeded` could be set to (without setting `schemaVersion`) to delete the Realm file if an automatic migration is not possible. Fixes [#284](https://github.com/realm/realm-kotlin/issues/284).

### Fixed
* None.

### Compatibility
* This release is compatible with Kotlin 1.5.10 and Coroutines 1.5.0.

### Internal
* None.


## 0.2.0 (2021-06-09)

### Breaking Changes
* The Realm Kotlin Gradle plugin has changed name from `realm-kotlin` to `io.realm.kotlin` to align with Gradle Plugin Portal requirements.

### Enhancements
* The Realm Kotlin Gradle plugin is now available on Gradle Plugin Portal and can be used with the Plugin DSL and `gradlePluginPortal()` as the buildscript repository. A minimal setup of using this approach can be found [here](https://plugins.gradle.org/plugin/io.realm.kotlin).

### Fixed
* None.

### Compatibility
* This release is compatible with Kotlin 1.5.10 and Coroutines 1.5.0.

### Internal
* Updated to Realm Core commit: ed9fbb907e0b5e97e0e2d5b8efdc0951b2eb980c.


## 0.1.0 (2021-05-07)

This is the first public Alpha release of the Realm Kotlin SDK for Android and Kotlin Multiplatform.

A minimal setup for including this library looks like this:

```
// Top-level build.gradle file
buildscript {
    repositories {
        mavenCentral()
    }
    dependencies {
        classpath("io.realm.kotlin:gradle-plugin:0.1.0")
    }
}

allprojects {
    repositories {
    	mavenCentral()
    }
}

// Project build.gradle file
// Only include multiplatform if building a multiplatform project.
plugins {
	kotlin("multiplatform")
	id("com.android.library")
	id("realm-kotlin")
}
```

See the [README](https://github.com/realm/realm-kotlin#readme) for more information.

Please report any issues [here](https://github.com/realm/realm-kotlin/issues/new).<|MERGE_RESOLUTION|>--- conflicted
+++ resolved
@@ -43,12 +43,8 @@
 * None.
 
 ### Fixed
-<<<<<<< HEAD
-* Fix crashes caused by posting to a released scheduler. (Issue [#1543](https://github.com/realm/realm-kotlin/issues/1543))
-=======
 * Fix craches caused by posting to a released scheduler. (Issue [#1543](https://github.com/realm/realm-kotlin/issues/1543))
 * Fix NPE when applying query aggregators on classes annotated with `@PersistedName`. (Issue [1569](https://github.com/realm/realm-kotlin/pull/1569))
->>>>>>> 30c3bfda
 
 ### Compatibility
 * File format: Generates Realms with file format v23.
