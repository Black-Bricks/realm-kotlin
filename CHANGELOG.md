--- conflicted
+++ resolved
@@ -7,9 +7,6 @@
 * None.
 
 ### Fixed
-<<<<<<< HEAD
-* `RealmInstant.now` was returning incorrect value on Android devices running API 25 and below (Issue: [#1849](https://github.com/realm/realm-kotlin/issues/1849)).
-=======
 Fix compiler crash after update to Kotlin 2.1.21 (Issue [#1857](https://github.com/realm/realm-kotlin/issues/1857))
 
 ## 3.0.0 (2024-10-03)
@@ -22,7 +19,6 @@
 
 ### Fixed
 * None.
->>>>>>> b8bf25e5
 
 ### Compatibility
 * File format: Generates Realms with file format v24 (reads and upgrades file format v10 or later).
