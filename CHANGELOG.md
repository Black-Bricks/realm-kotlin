<<<<<<< HEAD
## 1.10.2 (YYYY-MM-DD)
=======
## 1.11.0-SNAPSHOT (YYYY-MM-DD)
>>>>>>> 02b41cc6

### Breaking Changes
* None.

### Enhancements
* None.

### Fixed
<<<<<<< HEAD
* `RealmInstant` could be instantiated with invalid arguments. (Issue [#1443](https://github.com/realm/realm-kotlin/issues/1443))
* `equals` and `hashCode` on unmanaged `RealmList` and `RealmSet` resulted in incorrect values. (Issue [#1454](https://github.com/realm/realm-kotlin/pull/1454))
* [Sync] Http requests where not logged when log level was set in `RealmLog.level`. (Issue [#1456](https://github.com/realm/realm-kotlin/pull/1456)) 

=======
* None.
>>>>>>> 02b41cc6

### Compatibility
* File format: Generates Realms with file format v23.
* Realm Studio 13.0.0 or above is required to open Realms created by this version.
* This release is compatible with the following Kotlin releases:
  * Kotlin 1.8.0 and above. The K2 compiler is not supported yet.
  * Ktor 2.1.2 and above.
  * Coroutines 1.7.0 and above.
  * AtomicFu 0.18.3 and above.
  * The new memory model only. See https://github.com/realm/realm-kotlin#kotlin-memory-model-and-coroutine-compatibility
* Minimum Kbson 0.3.0.
* Minimum Gradle version: 6.8.3.
* Minimum Android Gradle Plugin version: 4.1.3.
* Minimum Android SDK: 16.

### Internal
<<<<<<< HEAD
* Updated to Realm Core 13.17.0, commit f1e962cd447f8b69f8f7cf46a188b1c6246923c5.
=======
* None.
>>>>>>> 02b41cc6


## 1.10.1 (2023-06-30)

### Breaking Changes
* None.

### Enhancements
* [Sync] Optimized the opening of Flexible Sync Realms when `waitForInitialRemoteData` is used. (Issue [#1438](https://github.com/realm/realm-kotlin/issues/1438))

### Fixed
* [Sync] Using `SyncConfiguration.waitForInitialRemoteData()` would require a network connection, even after opening the realm file for the first time. (Issue [#1439](https://github.com/realm/realm-kotlin/pull/1439)) 

### Compatibility
* File format: Generates Realms with file format v23.
* Realm Studio 13.0.0 or above is required to open Realms created by this version.
* This release is compatible with the following Kotlin releases:
  * Kotlin 1.8.0 and above. The K2 compiler is not supported yet.
  * Ktor 2.1.2 and above.
  * Coroutines 1.7.0 and above.
  * AtomicFu 0.18.3 and above.
  * The new memory model only. See https://github.com/realm/realm-kotlin#kotlin-memory-model-and-coroutine-compatibility
* Minimum Kbson 0.3.0.
* Minimum Gradle version: 6.8.3.
* Minimum Android Gradle Plugin version: 4.1.3.
* Minimum Android SDK: 16.

### Internal
* None.


## 1.10.0 (2023-06-28)

### Breaking Changes
* Generic arguments have been cleaned up. In a lot of places, `BaseRealmObject` was accepted as input. This was too broad and could result in runtime exceptions. In those places the argument has been restricted to the correct `TypedRealmObject`.

### Enhancements
* Loading the native library on Android above API 22 is no longer using Relinker, but now uses the normal `System.loadLibrary()`.
* Running Android Unit tests on the JVM is now supported instead of throwing `java.lang.NullPointerException`. This includes both pure Android projects (in the `/test` directory) and common tests in Multiplatform projects.
* Support for passing list, sets or iterable arguments to queries with `IN`-operators, e.g. `query<TYPE>("<field> IN $0", listOf(1,2,3))`. (Issue [#929](https://github.com/realm/realm-kotlin/issues/929))
* [Sync] Support for `RealmQuery.subscribe()` and `RealmResults.subscribe()` as an easy way to create subscriptions in the background while continuing to use the query result. This API is experimental. (Issue [#1363](https://github.com/realm/realm-kotlin/issues/1363))
* [Sync] Support for "write-only" objects which can be written to MongoDB time-series collections. This can be useful for e.g. telemetry data. Use this by creating a model classes that inherit from the new `AsymmetricRealmObject` base class. See this class for more information. (Issue [#1420](https://github.com/realm/realm-kotlin/pull/1420))

### Fixed
* None

### Compatibility
* File format: Generates Realms with file format v23.
* Realm Studio 13.0.0 or above is required to open Realms created by this version.
* This release is compatible with the following Kotlin releases:
  * Kotlin 1.8.0 and above. The K2 compiler is not supported yet.
  * Ktor 2.1.2 and above.
  * Coroutines 1.7.0 and above.
  * AtomicFu 0.18.3 and above.
  * The new memory model only. See https://github.com/realm/realm-kotlin#kotlin-memory-model-and-coroutine-compatibility
* Minimum Kbson 0.3.0.
* Minimum Gradle version: 6.8.3.
* Minimum Android Gradle Plugin version: 4.1.3.
* Minimum Android SDK: 16.

### Internal
* Updated to Realm Core 13.15.2, commit b8f3244a316f512ad48c761e11e4a135f729ad23.
* Bumped Android Gradle Version to 7.3.1.
* Add bundle ID sync connection parameter.
* Enabled profiling for unit test modules.


## 1.9.1 (2023-06-08)

### Breaking Changes
* None.

### Enhancements
* None.

### Fixed
* Deleting `RealmResults` created by `by backlinks()` would crash with `Cannot delete custom Deleteable objects: ObjectBoundRealmResults`. (Issue [#1413](https://github.com/realm/realm-kotlin/issues/1413)) 
* Incremental compilation in combination with `@PersistedName` on model class names could result in schema errors when opening the Realm (Issue [#1401](https://github.com/realm/realm-kotlin/issues/1401)).
* [Sync] Native crash if a server error was reported while using `SyncConfiguration.waitForInitialRemoteData()`. (Issue [#1401](https://github.com/realm/realm-kotlin/issues/1401))

### Compatibility
* File format: Generates Realms with file format v23.
* Realm Studio 13.0.0 or above is required to open Realms created by this version.
* This release is compatible with the following Kotlin releases:
  * Kotlin 1.8.0 and above. The K2 compiler is not supported yet.
  * Ktor 2.1.2 and above.
  * Coroutines 1.6.4 and above.
  * AtomicFu 0.18.3 and above.
  * The new memory model only. See https://github.com/realm/realm-kotlin#kotlin-memory-model-and-coroutine-compatibility
* Minimum Kbson 0.3.0.
* Minimum Gradle version: 6.8.3.
* Minimum Android Gradle Plugin version: 4.1.3.
* Minimum Android SDK: 16.

### Internal
* None.


## 1.9.0 (2023-05-23)

This release bumps the minimum supported version of Kotlin from 1.7.20 to 1.8.0. This also impact the minimum supported version of the Android Gradle Plugin and Gradle. See the Compatibility seection for more information.

### Breaking Changes
* None.

### Enhancements
* Realm objects now support ignoring delegated properties. (Issue [#1377](https://github.com/realm/realm-kotlin/pull/1386))
* Support for simple token full-text search using `@FullText` on `String` properties. Read the documentation on `@FullText` for more info. (Issue [#1368](https://github.com/realm/realm-kotlin/pull/1368))
* Support for initialization of a realm file with a bundled realm through `RealmConfiguration.Builder(...).initialRealmFile(...)` and `SyncConfiguration.Builder(...).initialRealmFile(...)`. (Issue [#577](https://github.com/realm/realm-kotlin/issues/577))
* [Sync] The new sync exception `CompensatingWriteException` will be thrown in the `SyncSession.ErrorHandler` when the server undoes one or more client writes. (Issue [#1372](https://github.com/realm/realm-kotlin/issues/1372))
* [Sync] Added experimental full document serialization support on Credentials with a Custom Function, App Services Function calls, user profile, and custom data. (Issue [#1355](https://github.com/realm/realm-kotlin/pull/1355))

### Fixed
* User exceptions now propagate correctly out from `RealmMigration` and `CompactOnLaunchCallback` instead of just resulting in a generic *User-provided callback failed* `RuntimeException`. (Issue [#1228](https://github.com/realm/realm-kotlin/issues/1228))
* The default compact-on-launch callback trigger 50% or more of the space could be reclaimed was reversed. (Issue [#1380](https://github.com/realm/realm-kotlin/issues/1380))
* Objects that were renamed using `@PersistedName` couldn't be referenced as a direct link in a model class. (Issue [#1377](https://github.com/realm/realm-kotlin/issues/1377))
* [Sync] `BsonEncoder` now allows converting numerical values with precision loss.

### Compatibility
* File format: Generates Realms with file format v23.
* Realm Studio 13.0.0 or above is required to open Realms created by this version.
* This release is compatible with the following Kotlin releases:
  * Kotlin 1.8.0 and above. The K2 compiler is not supported yet.
  * Ktor 2.1.2 and above.
  * Coroutines 1.6.4 and above.
  * AtomicFu 0.18.3 and above.
  * The new memory model only. See https://github.com/realm/realm-kotlin#kotlin-memory-model-and-coroutine-compatibility
* Minimum Kbson 0.3.0.
* Minimum Gradle version: 6.8.3.
* Minimum Android Gradle Plugin version: 4.1.3.
* Minimum Android SDK: 16.

### Internal
* Updated to Realm Core 13.11.0, commit d8721d7baec39571e7e5373c3f407a50d144307e.
* Updated to Sync Protocol version 9. 
* Updated BAAS test server to v2023-05-15.
* Updated R8 used by tests to 4.0.48.

### Contributors
*  [Tim Klingeleers](https://github.com/Mardaneus86) for fixing the default `compactOnLaunch` logic. 


## 1.8.0 (2023-05-01)

### Breaking Changes
* `RealmLog` is now a global singleton shared between all Realm API's. Previously log configuration happened using the `log` builder method on `AppConfiguration`, `SyncConfiguration` or `RealmConfiguration`. These API's are still present and for apps only using a single Atlas App ID, the behaviour is the same. For apps that have configured multiple Atlas App ID's, it will no longer be possible to configure different log levels and loggers for each app. Instead, the last `AppConfiguration` created will override the logger configuration from other `AppConfiguration`s.

### Enhancements
* Multiple processes can now access the same encrypted Realm instead of throwing `Encrypted interprocess sharing is currently unsupported`. (Core Issue [#1845](https://github.com/realm/realm-core/issues/1845))
* Added a public `RealmLog` class that replaces `AppConfiguration.Builder.log()`. (Issue [#1347](https://github.com/realm/realm-kotlin/pull/1347))
* Realm logs will now contain more debug information from the underlying database when `LogLevel.DEBUG` or below is enabled.
* Avoid tracking unreferenced realm versions through the garbage collector. (Issue [#1234](https://github.com/realm/realm-kotlin/issues/1234))
* `Realm.compactRealm(configuration)` has been added as way to compact a Realm file without having to open it. (Issue [#571](https://github.com/realm/realm-kotlin/issues/571))
* `@PersistedName` is now also supported on model classes. (Issue [#1138](https://github.com/realm/realm-kotlin/issues/1138))
* [Sync] All tokens, passwords and custom function arguments are now obfuscated by default, even if `LogLevel` is set to DEBUG, TRACE or ALL. (Issue [#410](https://github.com/realm/realm-kotlin/issues/410))
* [Sync] Add support for `App.authenticationChangeAsFlow()` which make it possible to listen to authentication changes like "LoggedIn", "LoggedOut" and "Removed" across all users of the app. (Issue [#749](https://github.com/realm/realm-kotlin/issues/749)).
* [Sync] Support for migrating from Partition-based to Flexible Sync automatically on the device if the server has migrated to Flexible Sync. ([Core Issue #6554](https://github.com/realm/realm-core/issues/6554))

### Fixed
* Querying a `RealmList` or `RealmSet` with more than eight entries with a list of values could result in a SIGABRT. (Issue [#1183](https://github.com/realm/realm-kotlin/issues/1183))

### Compatibility
* File format: Generates Realms with file format v23.
* Realm Studio 13.0.0 or above is required to open Realms created by this version.
* This release is compatible with the following Kotlin releases:
  * Kotlin 1.7.20 and above.
  * Ktor 2.1.2 and above.
  * Coroutines 1.6.4 and above.
  * AtomicFu 0.18.3 and above.
  * The new memory model only. See https://github.com/realm/realm-kotlin#kotlin-memory-model-and-coroutine-compatibility
* Minimum Gradle version: 6.7.1.
* Minimum Android Gradle Plugin version: 4.0.0.
* Minimum Android SDK: 16.

### Internal
* Updated to Realm Core 13.10.0, commit 7b9ab24d631437364dbe955ac3ea1f550b26cf10.


## 1.7.1 (2023-04-19)

### Breaking Changes
* None.

### Enhancements
* None.
 
### Fixed
* Fix compilation issue with Kotlin 1.8.20. (Issue [1346](https://github.com/realm/realm-kotlin/issues/1346))
* [Sync] Client Reset on JVM on Linux would crash with `No built-in scheduler implementation for this platform. Register your own with Scheduler::set_default_factory()`
* [Sync] Return correct provider for JWT-authenticated users. (Issue [#1350](https://github.com/realm/realm-kotlin/issues/1350))

### Compatibility
* File format: Generates Realms with file format v23.
* Realm Studio 13.0.0 or above is required to open Realms created by this version.
* This release is compatible with the following Kotlin releases:
  * Kotlin 1.7.20 and above.
  * Ktor 2.1.2 and above.
  * Coroutines 1.6.4 and above.
  * AtomicFu 0.18.3 and above.
  * The new memory model only. See https://github.com/realm/realm-kotlin#kotlin-memory-model-and-coroutine-compatibility
* Minimum Gradle version: 6.7.1.
* Minimum Android Gradle Plugin version: 4.0.0.
* Minimum Android SDK: 16.

### Internal
* None.


## 1.7.0 (2023-03-15)

### Breaking Changes
* None.

### Enhancements
* Upgrade OpenSSL from 3.0.7 to 3.0.8.
* Model classes with types not supported by Realm will now fail at compile time instead of logging a debug message. This error can be suppressed by using the `@Ignore` annotation. (Issue [#1226](https://github.com/realm/realm-kotlin/issues/1226))
* Wrong use of `val` for persisted properties will now throw a compiler time error, instead of crashing at runtime. (Issue [#1306](https://github.com/realm/realm-kotlin/issues/1306))
* Add support for querying on RealmSets containing objects with `RealmSet.query(...)`.  (Issue [#1037](https://github.com/realm/realm-kotlin/issues/1258))
* Added support for `RealmDictionary` in model classes. `RealmDictionary` is a `Map` of strings to values. Contrary to `RealmSet` and `RealmList` it is possible to store nullable objects/embedded objects in this data structure. See the class documentation for more details. (Issue [#537](https://github.com/realm/realm-kotlin/issues/537))
* Add Realm datatypes serialization support with `Kserializer`. Serializers can be found in `io.realm.kotlin.serializers`. (Issue [#1283](https://github.com/realm/realm-kotlin/pull/1283))
* [Sync] Add support for setting App Services connection identifiers through `AppConfiguration.appName` and `AppConfiguration.appVersion`, making it easier to identify connections in the server logs. (Issue (#407)[https://github.com/realm/realm-kotlin/issues/407])
* [Sync] Added `RecoverUnsyncedChangesStrategy`, an alternative automatic client reset strategy that tries to automatically recover any unsynced data from the client.
* [Sync] Added `RecoverOrDiscardUnsyncedChangesStrategy`, an alternative automatic client reset strategy that tries to automatically recover any unsynced data from the client, and discards any unsynced data if recovery is not possible. This is now the default policy.
 
### Fixed
* Fixed implementation of `RealmSet.iterator()` to throw `ConcurrentModificationException`s when the underlying set has been modified while iterating over it. (Issue [#1220](https://github.com/realm/realm-kotlin/issues/1220))
* Accessing an invalidated `RealmResults` now throws an `IllegalStateException` instead of a `RealmException`. (Issue [#1188](https://github.com/realm/realm-kotlin/pull/1188))
* Opening a Realm with a wrong encryption key or corrupted now throws an `IllegalStateException` instead of a `IllegalArgumentException`. (Issue [#1188](https://github.com/realm/realm-kotlin/pull/1188))
* Trying to convert to a Flexible Sync Realm with Flexible Sync disabled throws a `IllegalStateException` instead of a `IllegalArgumentException`. (Issue [#1188](https://github.com/realm/realm-kotlin/pull/1188))
* Fix missing initial flow events when registering for events while updating the realm. (Issue [#1151](https://github.com/realm/realm-kotlin/issues/1151))
* Emit deletion events and terminate flow when registering for notifications on outdated entities instead of throwing. (Issue [#1233](https://github.com/realm/realm-kotlin/issues/1233))
* [Sync] Close the thread associated with the Device Sync connection when closing the Realm. (Issue (https://github.com/realm/realm-kotlin/issues/1290)[#1290])

### Compatibility
* File format: Generates Realms with file format v23.
* Realm Studio 13.0.0 or above is required to open Realms created by this version.
* This release is compatible with the following Kotlin releases:
  * Kotlin 1.7.20 and above.
  * Ktor 2.1.2 and above.
  * Coroutines 1.6.4 and above.
  * AtomicFu 0.18.3 and above.
  * Kotlin Serialization 1.4.0 and above
  * The new memory model only. See https://github.com/realm/realm-kotlin#kotlin-memory-model-and-coroutine-compatibility
* Minimum Gradle version: 6.7.1.
* Minimum Android Gradle Plugin version: 4.0.0.
* Minimum Android SDK: 16.

### Internal
* Updated to Realm Core 13.5.0, commit 37cc58865648f343f7d6e538d45980e7f2351211.


## 1.6.2 (2023-03-14)

### Breaking Changes
* None.

### Enhancements
* None.

### Fixed
* Returning invalid objects from `Realm.write` would throw an `IllegalStateException`. (Issue [#1300](https://github.com/realm/realm-kotlin/issues/1300))
* Compatibility with Realm Java when using the `io.realm.RealmObject` abstract class. (Issue [#1278](https://github.com/realm/realm-kotlin/issues/1278))
* Compiler error when multiple fields have `@PersistedName`-annotations that match they Kotlin name. (Issue [#1240](https://github.com/realm/realm-kotlin/issues/1240))
* RealmUUID would throw an `ClassCastException` when comparing with an object instance of a different type. (Issue [#1288](https://github.com/realm/realm-kotlin/issues/1288))
* Compiler error when using Kotlin 1.8.0 and Compose for desktop 1.3.0. (Issue [#1296](https://github.com/realm/realm-kotlin/issues/1296))
* [Sync] `SyncSession.downloadAllServerChange()` and `SyncSession.uploadAllLocalChanges()` was reversed.

### Compatibility
* File format: Generates Realms with file format v23.
* Realm Studio 13.0.0 or above is required to open Realms created by this version.
* This release is compatible with the following Kotlin releases:
  * Kotlin 1.7.20 and above.
  * Ktor 2.1.2 and above.
  * Coroutines 1.6.4 and above.
  * AtomicFu 0.18.3 and above.
  * The new memory model only. See https://github.com/realm/realm-kotlin#kotlin-memory-model-and-coroutine-compatibility
* Minimum Gradle version: 6.7.1.
* Minimum Android Gradle Plugin version: 4.0.0.
* Minimum Android SDK: 16.

### Internal
* None.


## 1.6.1 (2023-02-02)

### Breaking Changes
* None.

### Enhancements
* None.

### Fixed
* Allow defining properties with the field name as the persisted name. ([#1240](https://github.com/realm/realm-kotlin/issues/1240))
* Fix compilation error when accessing Realm Kotlin model classes from Java code. ([#1256](https://github.com/realm/realm-kotlin/issues/1256))

### Compatibility
* File format: Generates Realms with file format v23.
* Realm Studio 13.0.0 or above is required to open Realms created by this version.
* This release is compatible with the following Kotlin releases:
  * Kotlin 1.7.20 and above.
  * Ktor 2.1.2 and above.
  * Coroutines 1.6.4 and above.
  * AtomicFu 0.18.3 and above.
  * The new memory model only. See https://github.com/realm/realm-kotlin#kotlin-memory-model-and-coroutine-compatibility
* Minimum Gradle version: 6.7.1.
* Minimum Android Gradle Plugin version: 4.0.0.
* Minimum Android SDK: 16.

### Internal
* None.


## 1.6.0 (2023-01-25)

This release will bump the Realm file format from version 22 to 23. Opening a file with an older format will automatically upgrade it. Downgrading to a previous file format is not possible.

### Breaking Changes
* None.

### Enhancements
* OpenSSL has been upgraded from from 1.1.1n to 3.0.7.
* Added support for `RealmAny` as supported field in model classes. A `RealmAny` is used to represent a polymorphic Realm value or Realm Object, is indexable but cannot be used as a primary key.
* Add support for `Decimal128` as supported field in model classes. (Issue [#653](https://github.com/realm/realm-kotlin/issues/653))
* Realm will now use a lot less memory and disk space when different versions of realm objects are used. ([Core Issue #5440](https://github.com/realm/realm-core/pull/5440))
* Realm will now continuously track and reduce the size of the Realm file when it is in use rather that only when opening the file with `Configuration.compactOnLaunch` enabled. ([Core Issue #5754](https://github.com/realm/realm-core/issues/5754))
* Add support for `Realm.copyFromRealm()`. All RealmObjects, RealmResults, RealmList and RealmSets now also have a `copyFromRealm()` extension method.
* Add support for querying on RealmLists containing objects with `RealmList.query(...)`.  (Issue [#1037](https://github.com/realm/realm-kotlin/issues/1037))
* Add better error messages when inheriting `RealmObject` with unsupported class types. (Issue [#1086](https://github.com/realm/realm-kotlin/issues/1086))
* Added support for reverse relationships on Embedded objects through the `EmbeddedRealmObject.parent()` extension function. (Issue [#1141](https://github.com/realm/realm-kotlin/pull/1141))
* Added support for reverse relationships through the `backlinks` delegate on `EmbeddedObjects`. See the function documentation for more details. (Issue [#1134](https://github.com/realm/realm-kotlin/issues/1134))
* Added support for `@PersistedName` annotations for mapping a Kotlin field name to the underlying field name persisted in the Realm. (Issue [#590](https://github.com/realm/realm-kotlin/issues/590))
* [Sync] `App.close()` have been added so it is possible to close underlying ressources used by the app instance.
* [Sync] Add support for progress listeners with `SyncSession.progressAsFlow(...)`. (Issue [#428](https://github.com/realm/realm-kotlin/issues/428))lin/issues/1086))
* [Sync] `Realm.writeCopyTo(syncConfig)` now support copying a Flexible Sync Realm to another Flexible Sync Realm. 
* [Sync] Added support for App functions, see documentation for more details. (Issue [#1110](https://github.com/realm/realm-kotlin/pull/1110))
* [Sync] Added support for custom App Services Function authentication. (Issue [#741](https://github.com/realm/realm-kotlin/issues/741))
* [Sync] Add support for accessing user auth profile metadata and custom data through the extension functions 'User.profileAsBsonDocument()' and 'User.customDataAsBsonDocument()'. (Issue [#750](https://github.com/realm/realm-kotlin/pull/750))
* [Sync] Add support for `App.callResetPasswordFunction` (Issue [#744](https://github.com/realm/realm-kotlin/issues/744))
* [Sync] Add support for connection state and connection state change listerners with `SyncSession.connectionState` and `SyncSession.connectionStateAsFlow(). (Issue [#429](https://github.com/realm/realm-kotlin/issues/429))

### Fixed
* Fix missing `Realm.asFlow()`-events from remote updates on synced realms. (Issue [#1070](https://github.com/realm/realm-kotlin/issues/1070))
* Windows binaries for JVM did not statically link the C++ runtime, which could lead to crashes if it wasn't preinstalled. (Issue [#1211](https://github.com/realm/realm-kotlin/pull/1211))
* Internal dispatcher threads would leak when closing Realms. (Issue [#818](https://github.com/realm/realm-kotlin/issues/818))
* Realm finalizer thread would prevent JVM main thread from exiting. (Issue [#818](https://github.com/realm/realm-kotlin/issues/818))
* `RealmUUID` did not calculate the correct `hashCode`, so putting it in a `HashSet` resulted in duplicates.
* JVM apps on Mac and Linux would use a native file built in debug mode, making it slower than needed. The correct native binary built in release mode is now used. Windows was not affected. (Issue [#1124](https://github.com/realm/realm-kotlin/pull/1124))
* `RealmUUID.random()` would generate the same values when an app was re-launched from Android Studio during development. (Issue [#1123](https://github.com/realm/realm-kotlin/pull/1123)) 
* Complete flows with an IllegalStateException instead of crashing when notifications cannot be delivered due to insufficient channel capacity (Issue [#1147](https://github.com/realm/realm-kotlin/issues/1147))
* Prevent "Cannot listen for changes on a deleted Realm reference"-exceptions when notifier is not up-to-date with newest updates from write transaction.
* [Sync] Custom loggers now correctly see both normal and sync events. Before, sync events were just logged directly to LogCat/StdOut.
* [Sync] When a `SyncSession` was paused using `SyncSession.pause()`, it would sometimes automatically resume the session. `SyncSession.State.PAUSED` has been added, making it explicit when a session is paused. (Core Issue [#6085](https://github.com/realm/realm-core/issues/6085))

### Compatibility
* File format: Generates Realms with file format v23.
* Realm Studio 13.0.0 or above is required to open Realms created by this version.
* This release is compatible with the following Kotlin releases:
  * Kotlin 1.7.20 and above.
  * Ktor 2.1.2 and above.
  * Coroutines 1.6.4 and above.
  * AtomicFu 0.18.3 and above.
  * The new memory model only. See https://github.com/realm/realm-kotlin#kotlin-memory-model-and-coroutine-compatibility
* Minimum Gradle version: 6.7.1.
* Minimum Android Gradle Plugin version: 4.0.0.
* Minimum Android SDK: 16.

### Internal
* Updated to Realm Core 13.2.0, commit 5a119d8cb2eaac60c298532af2c9ae789af0c9e6.
* Updated to require Swig 4.1.0.
* Updated AndroidxStartup to 1.1.1.
* Updated to Kbson 0.2.0.
* `io.realm.kotlin.types.ObjectId` now delegates all responsibility to `org.mongodb.kbson.ObjectId` while maintaining the interface.
* Added JVM test wrapper as a workaround for https://youtrack.jetbrains.com/issue/KT-54634
* Use Relinker when loading native libs on Android.


## 1.5.2 (2023-01-10)

### Breaking Changes
* None.

### Enhancements
* None.

### Fixed
* Fixed various proguard issues. (Issue [#1150](https://github.com/realm/realm-kotlin/issues/1150))
* Fixed bug when creating `RealmInstant` instaces with `RealmInstant.now()` in Kotlin Native. (Issue [#1182](https://github.com/realm/realm-kotlin/issues/1182))
* Allow `@Index` on `Boolean` fields. (Issue [#1193](https://github.com/realm/realm-kotlin/issues/1193))
* Fixed issue with spaces in realm file path on iOS (Issue [#1194](https://github.com/realm/realm-kotlin/issues/1194))

### Compatibility
* This release is compatible with the following Kotlin releases:
  * Kotlin 1.7.20 and above.
  * Ktor 2.1.2 and above.
  * Coroutines 1.6.4 and above.
  * AtomicFu 0.18.3 and above.
  * The new memory model only. See https://github.com/realm/realm-kotlin#kotlin-memory-model-and-coroutine-compatibility
* Minimum Gradle version: 6.7.1.
* Minimum Android Gradle Plugin version: 4.0.0.
* Minimum Android SDK: 16.

### Internal
* Updated to Gradle 7.6.


## 1.5.1 (2022-12-12)

### Breaking Changes
* None.

### Enhancements
* None.

### Fixed
* Fixed problem with KBSON using reservered keywords in Swift. (Issue [#1153](https://github.com/realm/realm-kotlin/issues/))
* Fixed database corruption and encryption issues on apple platforms. (Issue [#5076](https://github.com/realm/realm-js/issues/5076))
* Fixed 1.8.0-Beta/RC compatibility. (Issue [#1159](https://github.com/realm/realm-kotlin/issues/1159)
* [Sync] Bootstraps will not be applied in a single write transaction - they will be applied 1MB of changesets at a time. (Issue [#5999](https://github.com/realm/realm-core/pull/5999)).
* [Sync] Fixed a race condition which could result in operation cancelled errors being delivered to `Realm.open` rather than the actual sync error which caused things to fail. (Issue [#5968](https://github.com/realm/realm-core/pull/5968)).

### Compatibility
* This release is compatible with the following Kotlin releases:
  * Kotlin 1.7.20 and above.
  * Ktor 2.1.2 and above.
  * Coroutines 1.6.4 and above.
  * AtomicFu 0.18.3 and above.
  * The new memory model only. See https://github.com/realm/realm-kotlin#kotlin-memory-model-and-coroutine-compatibility
* Minimum Gradle version: 6.7.1.
* Minimum Android Gradle Plugin version: 4.0.0.
* Minimum Android SDK: 16.

### Internal
* Updated to Realm Core 12.12.0, commit 292f534a8ae687a86d799b14e06a94985e49c3c6.
* Updated to KBSON 0.2.0
* Updated to require Swig 4.1.0.


## 1.5.0 (2022-11-11)

### Breaking Changes
* None.

### Enhancements
* Fixed error when using Realm object as query argument. Issue[#1098](https://github.com/realm/realm-kotlin/issues/1098)
* Realm will now use `System.loadLibrary()` first when loading native code on JVM, adding support for 3rd party JVM installers. If this fails, it will fallback to the current method of extracting and loading the native library from the JAR file. (Issue [#1105](https://github.com/realm/realm-kotlin/issues/1105)).
* Added support for in-memory Realms.
* Added support for reverse relationships through the `backlinks` delegate. See the function documentation for more details. (Issue [#1021](https://github.com/realm/realm-kotlin/pull/1021))
* Added support for `BsonObjectId` and its typealias `org.mongodb.kbson.ObjectId` as a replacement for `ObjectId`. `io.realm.kotlin.types.ObjectId` is still functional but has been marked as deprecated.
* [Sync] Added support for `BsonObjectId` as partition value.
* [Sync] Exposed `configuration` and `user` on `SyncSession`. (Issue [#431](https://github.com/realm/realm-kotlin/issues/431))
* [Sync] Added support for encrypting the user metadata used by Sync. (Issue [#413](https://github.com/realm/realm-kotlin/issues/413))
* [Sync] Added support for API key authentication. (Issue [#432](https://github.com/realm/realm-kotlin/issues/432))

### Fixed
* Close underlying realm if it is no longer referenced by any Kotlin object. (Issue [#671](https://github.com/realm/realm-kotlin/issues/671))
* Fixes crash during migration if Proguard was enabled. (Issue [#1106](https://github.com/realm/realm-kotlin/issues/1106))
* Adds missing Proguard rules for Embedded objects. (Issue [#1106](https://github.com/realm/realm-kotlin/issues/1107))

### Compatibility
* This release is compatible with the following Kotlin releases:
  * Kotlin 1.7.20 and above.
  * Ktor 2.1.2 and above.
  * Coroutines 1.6.4 and above.
  * AtomicFu 0.18.3 and above.
  * The new memory model only. See https://github.com/realm/realm-kotlin#kotlin-memory-model-and-coroutine-compatibility
* Minimum Gradle version: 6.7.1.
* Minimum Android Gradle Plugin version: 4.0.0.
* Minimum Android SDK: 16.

### Internal
* Added dependency Kbson 0.1.0.
* Updated to use hierarchical multi platform project structure.
* Updated to Realm Core 12.11.0, commit 3d5ff9b5e47c5664c4c5611cdfd22fd15e451b55.
* Updated to Detekt 1.22.0-RC2.


## 1.4.0 (2022-10-17)

### Breaking Changes
* Minimum Kotlin version has been raised from 1.6.10 to 1.7.20.
* Support for the original (old) memory model on Kotlin Native has been dropped. Only the new Kotlin Native memory model is supported.  
* Minimum Gradle version has been raised from 6.1.1 to 6.7.1.
* Minimum Ktor version has been raised from 1.6.8 to 2.1.2.

### Enhancements
* [Sync] The sync variant `io.realm.kotlin:library-sync:1.4.0`, now support Apple Silicon targets, ie. `macosArm64()`, `iosArm64()` and `iosSimulatorArm64`.

### Fixed
* [Sync] Using the SyncSession after receiving changes from the server would sometimes crash. Issue [#1068](https://github.com/realm/realm-kotlin/issues/1068)

### Compatibility
* This release is compatible with the following Kotlin releases:
  * Kotlin 1.7.20 and above.
  * Ktor 2.1.2 and above.
  * Coroutines 1.6.4 and above.
  * AtomicFu 0.18.3 and above.
  * The new memory model only. See https://github.com/realm/realm-kotlin#kotlin-memory-model-and-coroutine-compatibility
* Minimum Gradle version: 6.7.1.
* Minimum Android Gradle Plugin version: 4.0.0.
* Minimum Android SDK: 16.

### Internal
* Updated to Kotlin 1.7.20.
* Updated to Coroutines 1.6.4.
* Updated to AtomicFu 0.18.3.
* Updated to Kotlin Serialization 1.4.0.
* Updated to KotlinX DateTime 0.4.0.
* Updated to okio 3.2.0.
* Ktor now uses the OkHttp engine on Android/JVM.
* Ktor now uses the Darwin engine on Native.


## 1.3.0 (2022-10-10)

### Breaking Changes
* None.

### Enhancements
* Support for `MutableRealm.deleteAll()`.
* Support for `MutableRealm.delete(KClass)`.
* Support for `DynamicMutableRealm.deleteAll()`.
* Support for `DynamicMutableRealm.delete(className)`.
* Support for `RealmInstant.now()`
* [Sync] Support for `User.getProviderType()`.
* [Sync] Support for `User.getAccessToken()`.
* [Sync] Support for `User.getRefreshToken()`.
* [Sync] Support for `User.getDeviceId()`.

### Fixed
* [Sync] Using `SyncConfiguration.Builder.waitForInitialRemoteDataOpen()` is now much faster if the server realm contains a lot of data. Issue [])_

### Compatibility
* This release is compatible with:
  * Kotlin 1.6.10 - 1.7.10. 1.7.20 support is tracked here: https://github.com/realm/realm-kotlin/issues/1024
  * Ktor 1.6.8. Ktor 2 support is tracked here: https://github.com/realm/realm-kotlin/issues/788
  * Coroutines 1.6.0-native-mt. Also compatible with Coroutines 1.6.0 but requires enabling of the new memory model and disabling of freezing, see https://github.com/realm/realm-kotlin#kotlin-memory-model-and-coroutine-compatibility for details on that.
  * AtomicFu 0.17.0 and above.
* Minimum Gradle version: 6.1.1.
* Minimum Android Gradle Plugin version: 4.0.0.
* Minimum Android SDK: 16.

### Internal
* None.


## 1.2.0 (2022-09-30)

### Breaking Changes
* `RealmResults.query()` now returns a `RealmQuery` instead of a `RealmResults`.

### Enhancements
* Added support for `MutableRealmInt` in model classes. The new type behaves like a reference to a `Long`, but also supports `increment` and `decrement` methods. These methods implement a conflict-free replicated data type, whose value will converge even when changed across distributed devices with poor connections.
* [Sync] Support for `User.linkCredentials()`.
* [Sync] Support for `User.identities`, which will return all login types available to the user.
* [Sync] `User.id` as a replacement for `User.identity`. `User.identity` has been marked as deprecated.

### Fixed
* Classes using `RealmObject` or `EmbeddedRealmObject` as a generics type would be modified by the compiler plugin causing compilation errors. (Issue [981] (https://github.com/realm/realm-kotlin/issues/981))
* Ordering not respected for `RealmQuery.first()`. (Issue [#953](https://github.com/realm/realm-kotlin/issues/953))
* Sub-querying on a RealmResults ignored the original filter. (Issue [#998](https://github.com/realm/realm-kotlin/pull/998))
* `RealmResults.query()` semantic returning `RealmResults` was wrong, the return type should be a `RealmQuery`. (Issue [#1013](https://github.com/realm/realm-kotlin/pull/1013))
* Crash when logging messages with formatting specifiers. (Issue [#1034](https://github.com/realm/realm-kotlin/issues/1034))

### Compatibility
* This release is compatible with:
  * Kotlin 1.6.10 - 1.7.10. 1.7.20 support is tracked here: https://github.com/realm/realm-kotlin/issues/1024
  * Ktor 1.6.8. Ktor 2 support is tracked here: https://github.com/realm/realm-kotlin/issues/788
  * Coroutines 1.6.0-native-mt. Also compatible with Coroutines 1.6.0 but requires enabling of the new memory model and disabling of freezing, see https://github.com/realm/realm-kotlin#kotlin-memory-model-and-coroutine-compatibility for details on that.
  * AtomicFu 0.17.0 and above.
* Minimum Gradle version: 6.1.1.
* Minimum Android Gradle Plugin version: 4.0.0.
* Minimum Android SDK: 16.

### Internal
* Updated to Realm Core 12.7.0, commit 18abbb4e9dc268620fa499923a92921bf26db8c6.
* Updated to Kotlin Compile Testing 1.4.9.


## 1.1.0 (2022-08-23)

### Breaking Changes
* None.

### Enhancements
* Added support for `RealmSet` in model classes. `RealmSet` is a collection of unique elements. See the class documentation for more details.
* Added support for `UUID` through a new property type: `RealmUUID`.
* Support for `Realm.writeCopyTo(configuration)`.
* [Sync] Add support for `User.delete()`, making it possible to delete user data on the server side (Issue [#491](https://github.com/realm/realm-kotlin/issues/491)).
* [Sync] It is now possible to create multiple anonymous users by specifying `Credentials.anonymous(reuseExisting = false)` when logging in to an App.

### Fixed
* `Realm.deleteRealm(config)` would throw an exception if the file didn't exist.
* Returning deleted objects from `Realm.write` and `Realm.writeBlocking` threw a non-sensical `NullPointerException`. Returning such a value is not allowed and now throws an `IllegalStateException`. (Issue [#965](https://github.com/realm/realm-kotlin/issues/965))
* [Sync] AppErrors and SyncErrors with unmapped category or error codes caused a crash. (Issue [951] (https://github.com/realm/realm-kotlin/pull/951))

### Compatibility
* This release is compatible with:
  * Kotlin 1.6.10 and above.
  * Coroutines 1.6.0-native-mt. Also compatible with Coroutines 1.6.0 but requires enabling of the new memory model and disabling of freezing, see https://github.com/realm/realm-kotlin#kotlin-memory-model-and-coroutine-compatibility for details on that.
  * AtomicFu 0.17.0.
* Minimum Gradle version: 6.1.1.  
* Minimum Android Gradle Plugin version: 4.0.0.
* Minimum Android SDK: 16.

### Internal
* Updated to Realm Core 12.5.1, commit 6f6a0f415bd33cf2ced4467e36a47f7c84f0a1d7.
* Updated to Gradle 7.5.1.
* Updated to Android Gradle Plugin 7.2.2.
* Updated to CMake 3.22.1
* Updated to Android targetSdk 33.
* Updated to Android compileSdkVersion 33.
* Updated to Android Build Tools 33.0.0.
* Updated to Android NDK 23.2.8568313.


## 1.0.2 (2022-08-05)

### Breaking Changes
* None.

### Enhancements
* None.

### Fixed
* Missing proguard configuration for `CoreErrorUtils`. (Issue [#942](https://github.com/realm/realm-kotlin/issues/942))
* [Sync] Embedded Objects could not be added to the schema for `SyncConfiguration`s. (Issue [#945](https://github.com/realm/realm-kotlin/issues/945)).

### Compatibility
* This release is compatible with:
  * Kotlin 1.6.10 and above.
  * Coroutines 1.6.0-native-mt. Also compatible with Coroutines 1.6.0 but requires enabling of the new memory model and disabling of freezing, see https://github.com/realm/realm-kotlin#kotlin-memory-model-and-coroutine-compatibility for details on that.
  * AtomicFu 0.17.0.
* Minimum Gradle version: 6.1.1.  
* Minimum Android Gradle Plugin version: 4.0.0.
* Minimum Android SDK: 16.

### Internal
* None.


## 1.0.1 (2022-07-07)

### Breaking Changes
* None.

### Enhancements
* Added support for `ByteArray`. ([#584](https://github.com/realm/realm-kotlin/issues/584))

### Fixed
* Fixed JVM memory leak when passing string to C-API. (Issue [#890](https://github.com/realm/realm-kotlin/issues/890))
* Fixed crash present on release-mode apps using Sync due to missing Proguard exception for `ResponseCallback`.
* The compiler plugin did not set the generic parameter correctly for an internal field inside model classes. This could result in other libraries that operated on the source code throwing an error of the type: `undeclared type variable: T`. (Issue [#901](https://github.com/realm/realm-kotlin/issues/901))
* String read from a realm was mistakenly treated as zero-terminated, resulting in strings with `\0`-characters to be truncated when read. Inserting data worked correctly. (Issue [#911](https://github.com/realm/realm-kotlin/issues/911))
* [Sync] Fix internal ordering of `EmailPasswordAuth.resetPassword(...)` arguments. (Issue [#885](https://github.com/realm/realm-kotlin/issues/885))
* [Sync] Sync error events not requiring a Client Reset incorrectly assumed they had to include a path to a recovery Realm file. (Issue [#895](https://github.com/realm/realm-kotlin/issues/895))

### Compatibility
* This release is compatible with:
  * Kotlin 1.6.10 and above.
  * Coroutines 1.6.0-native-mt. Also compatible with Coroutines 1.6.0 but requires enabling of the new memory model and disabling of freezing, see https://github.com/realm/realm-kotlin#kotlin-memory-model-and-coroutine-compatibility for details on that.
  * AtomicFu 0.17.0.
* Minimum Gradle version: 6.1.1.  
* Minimum Android Gradle Plugin version: 4.0.0.
* Minimum Android SDK: 16.

### Internal
* None.


## 1.0.0 (2022-06-07)

### Breaking Changes
* Move all classes from package `io.realm` to `io.realm.kotlin`. This allows Realm Java and Realm Kotlin to be included in the same app without having class name conflicts. *WARNING:* While both libraries can be configured to open the same file, doing so concurrently is currently not supported and can lead to corrupted realm files.
* Updated default behavior for implicit import APIs (realm objects setters and list add/insert/set-operations) to update existing objects with similar primary key instead of throwing. (Issue [#849](https://github.com/realm/realm-kotlin/issues/849))
* Introduced `BaseRealmObject` as base interface of `RealmObject` and `DynamicRealmObject` to prepare for future embedded object support.
  * Most APIs accepts `BaseRealmObject` instead of `RealmObject`.
  * `DynamicRealmObject` no longer implements `RealmObject` but only `BaseRealmObject`
  * Besides the changes of base class of `DynamicRealmObject`, this should not require and code changes.
* Moved all modeling defining types to `io.realm.kotlin.types`
  * Moved `BaseRealmObject`, `RealmObject`, `EmbeddedObject`, `RealmList`, `RealmInstant` and `ObjectId` from `io.realm` to `io.realm.kotlin.types`
* Moved `RealmResults` from `io.realm` to `io.realm.kotlin.query`
* Reworked API for dynamic objects.
  * Support for unmanaged dynamic objects through `DynamicMutableRealmObject.create()`.
  * Replaced `DynamicMutableRealm.create()` with `DynamicMutableRealm.copyToRealm()` similar to `MutableRealm.copyToRealm()`.
* Moved `io.realm.MutableRealm.UpdatePolicy` to top-level class `io.realm.kotlin.UpdatePolicy` as it now also applies to `DynamicMutableRealm.copyToRealm()`.
* Deleted `Queryable`-interface and removed it from `RealmResults`.
* Moved extension methods on `BaseRealmObject`, `MutableRealm`, `TypedRealm`, `Realm` and `Iterable` from `io.realm` to `io.realm.kotlin.ext`
* Moved `io.realm.MutableRealm.UpdatePolicy` to top-level class `io.realm.UpdatePolicy` as it now also applies to `DynamicMutableRealm.copyToRealm()`
* All exceptions from Realm now has `RealmException` as their base class instead of `RealmCoreException` or `Exception`.
* Aligned factory methods naming. (Issue [#835](https://github.com/realm/realm-kotlin/issues/835))
  * Renamed `RealmConfiguration.with(...)` to `RealmConfiguration.create(...)`
  * Renamed `SyncConfiguration.with(...)` to `SyncConfiguration.create(...)`
  * Renamed `RealmInstant.fromEpochSeconds(...)` to `RealmInstant.from(...)`
* Reduced `DynamicMutableRealm` APIs (`copyToRealm()` and `findLatest()`) to only allow import and lookup of `DynamicRealmObject`s.

### Enhancements
* [Sync] Support for Flexible Sync through `Realm.subscriptions`. (Issue [#824](https://github.com/realm/realm-kotlin/pull/824))
* [Sync] Added support for `ObjectId` ([#652](https://github.com/realm/realm-kotlin/issues/652)). `ObjectId` can be used as a primary key in model definition.
* [Sync] Support for `SyncConfiguration.Builder.InitialData()`. (Issue [#422](https://github.com/realm/realm-kotlin/issues/422))
* [Sync] Support for `SyncConfiguration.Builder.initialSubscriptions()`. (Issue [#831](https://github.com/realm/realm-kotlin/issues/831))
* [Sync] Support for `SyncConfiguration.Builder.waitForInitialRemoteData()`. (Issue [#821](https://github.com/realm/realm-kotlin/issues/821))
* [Sync] Support for accessing and controlling the session state through `SyncSession.state`, `SyncSession.pause()` and `SyncSession.resume()`.
* [Sync] Added `SyncConfiguration.syncClientResetStrategy` which enables support for client reset via `DiscardUnsyncedChangesStrategy` for partition-based realms and `ManuallyRecoverUnsyncedChangesStrategy` for Flexible Sync realms.
* [Sync] Support `ObjectId` as a partition key.
* Support for embedded objects. (Issue [#551](https://github.com/realm/realm-kotlin/issues/551))
* Support for `RealmConfiguration.Builder.initialData()`. (Issue [#579](https://github.com/realm/realm-kotlin/issues/579))
* Preparing the compiler plugin to be compatible with Kotlin `1.7.0-RC`. (Issue [#843](https://github.com/realm/realm-kotlin/issues/843))
* Added `AppConfiguration.create(...)` as convenience method for `AppConfiguration.Builder(...).build()` (Issue [#835](https://github.com/realm/realm-kotlin/issues/835))

### Fixed
* Fix missing symbol (`___bid_IDEC_glbround`) on Apple silicon
* Creating a `RealmConfiguration` off the main thread on Kotlin Native could crash with `IncorrectDereferenceException`. (Issue [#799](https://github.com/realm/realm-kotlin/issues/799))
* Compiler error when using cyclic references in compiled module. (Issue [#339](https://github.com/realm/realm-kotlin/issues/339))

### Compatibility
* This release is compatible with:
  * Kotlin 1.6.10 and above.
  * Coroutines 1.6.0-native-mt. Also compatible with Coroutines 1.6.0 but requires enabling of the new memory model and disabling of freezing, see https://github.com/realm/realm-kotlin#kotlin-memory-model-and-coroutine-compatibility for details on that.
  * AtomicFu 0.17.0.
* Minimum Gradle version: 6.1.1.  
* Minimum Android Gradle Plugin version: 4.0.0.
* Minimum Android SDK: 16.

### Internal
* Updated to Realm Core 12.1.0, commit f8f6b3730e32dcc5b6564ebbfa5626a640cdb52a.


## 0.11.1 (2022-05-05)

### Breaking Changes
* None.

### Enhancements
* None.

### Fixed
* Fix crash in list notification listener (Issue [#827](https://github.com/realm/realm-kotlin/issues/827), since 0.11.0)

### Compatibility
* This release is compatible with:
  * Kotlin 1.6.10 and above.
  * Coroutines 1.6.0-native-mt. Also compatible with Coroutines 1.6.0 but requires enabling of the new memory model and disabling of freezing, see https://github.com/realm/realm-kotlin#kotlin-memory-model-and-coroutine-compatibility for details on that.
  * AtomicFu 0.17.0.
* Minimum Gradle version: 6.1.1.  
* Minimum Android Gradle Plugin version: 4.0.0.
* Minimum Android SDK: 16.

### Internal
* None.


## 0.11.0 (2022-04-29)

### Breaking Changes
* [Sync] `SyncConfiguration` and `SyncSession` have been moved to `io.realm.mongodb.sync`.
* [Sync] `EmailPasswordAuth` has been movedto `io.realm.mongodb.auth`.
* [Sync] Improved exception hierarchy for App and Sync exceptions. All sync/app exceptions now use `io.realm.mongodb.exceptions.AppException` as their top-level exception type. Many methods have more specialized exceptions for common errors that can be caught and reacted to. See `AppException` documentation for more details.
* [Sync] `SyncConfiguration.directory` is no longer available.
* [Sync] Removed `SyncConfiguration.partitionValue` as it exposed internal implementation details. It will be reintroduced at a later date.

### Enhancements
* [Sync] `EmailPasswordAuth` has been extended with support for: `confirmUser()`, `resendConfirmationEmail()`, `retryCustomConfirmation()`, `sendResetPasswordEmail()` and `resetPassword()`.
* [Sync] Support for new types of `Credentials`: `apiKey`, `apple`, `facebook`, `google` and `jwt`.
* [Sync] Support for the extension property `Realm.syncSession`, which returns the sync session associated with the realm.
* [Sync] Support for `SyncSession.downloadAllServerChanges()` and `SyncSession.uploadAllLocalChanges()`.
* [Sync] Support for `App.allUsers()`.
* [Sync] Support for `SyncConfiguration.with()`.
* [Sync] Support for `null` and `Integer` (along side already existing `String` and `Long`) partition values when using Partion-based Sync.
* [Sync] Support for `User.remove()`.
* [Sync] `AppConfiguration.syncRootDirectory` has been added to allow users to set the root folder containing all files used for data synchronization between the device and MongoDB Realm. (Issue [#795](https://github.com/realm/realm-kotlin/issues/795))
* Encrypted Realms now use OpenSSL 1.1.1n, up from v1.1.1g.

### Fixed
* Fix duplication of list object references when importing existing objects with `copyToRealm(..., updatePolicy = UpdatePolicy.ALL)` (Issue [#805](https://github.com/realm/realm-kotlin/issues/805))
* Bug in the encryption layer that could result in corrupted Realm files. (Realm Core Issue [#5360](https://github.com/realm/realm-core/issues/5360), since 0.10.0)

### Compatibility
* This release is compatible with:
  * Kotlin 1.6.10 and above.
  * Coroutines 1.6.0-native-mt. Also compatible with Coroutines 1.6.0 but requires enabling of the new memory model and disabling of freezing, see https://github.com/realm/realm-kotlin#kotlin-memory-model-and-coroutine-compatibility for details on that.
  * AtomicFu 0.17.0.
* Minimum Gradle version: 6.1.1.  
* Minimum Android Gradle Plugin version: 4.0.0.
* Minimum Android SDK: 16.

### Internal
* Updated to Realm Core 11.15.0, commit 9544b48e52c49e0267c3424b0b92c2f5efd5e2b9.
* Updated to Ktor 1.6.8.
* Updated to Ktlint 0.45.2.
* Rename internal synthetic variables prefix to `io_realm_kotlin_`, so deprecated prefix `$realm$` is avoided.
* Using latest Kotlin version (EAP) for the `kmm-sample` app to test compatibility with the latest/upcoming Kotlin version.


## 0.10.2 (2022-04-01)

### Breaking Changes
* None.

### Enhancements
* None.

### Fixed
* Fix query syntax errors of seemingly correct query (Issue [#683](https://github.com/realm/realm-kotlin/issues/683))
* Fix error when importing lists with existing objects through `copyToRealm` with `UpdatePolicy.ALL` (Issue [#771](https://github.com/realm/realm-kotlin/issues/771))

### Compatibility
* This release is compatible with:
  * Kotlin 1.6.10.
  * Coroutines 1.6.0-native-mt. Also compatible with Coroutines 1.6.0 but requires enabling of the new memory model and disabling of freezing, see https://github.com/realm/realm-kotlin#kotlin-memory-model-and-coroutine-compatibility for details on that.
  * AtomicFu 0.17.0.
* Minimum Gradle version: 6.1.1.  
* Minimum Android Gradle Plugin version: 4.0.0.
* Minimum Android SDK: 16.

### Internal
* None.

## 0.10.1 (2022-03-24)

### Breaking Changes
* None.

### Enhancements
* Reducing the binary size for Android dependency. (Issue [#216](https://github.com/realm/realm-kotlin/issues/216)).
* Using static c++ runtime library (stl) for Android. (Issue [#694](https://github.com/realm/realm-kotlin/issues/694)).

### Fixed
* Fix assignments to `RealmList`-properties on managed objects (Issue [#718](https://github.com/realm/realm-kotlin/issues/718))
* `iosSimulatorArm64` and `iosX64` cinterop dependencies were compiled with unnecessary additional architectures, causing a fat framework to fail with (Issue [#722](https://github.com/realm/realm-kotlin/issues/722))

### Compatibility
* This release is compatible with:
  * Kotlin 1.6.10.
  * Coroutines 1.6.0-native-mt. Also compatible with Coroutines 1.6.0 but requires enabling of the new memory model and disabling of freezing, see https://github.com/realm/realm-kotlin#kotlin-memory-model-and-coroutine-compatibility for details on that.
  * AtomicFu 0.17.0.
* Minimum Gradle version: 6.1.1.  
* Minimum Android Gradle Plugin version: 4.0.0.
* Minimum Android SDK: 16.

### Internal
* None.


## 0.10.0 (2022-03-04)

### Breaking Changes
* `RealmConfiguration.Builder.path()` has been replaced by `RealmConfiguration.Builder.directory()`, which can be combined with `RealmConfiguration.Builder.name()` to form the full path. (Issue [#346](https://github.com/realm/realm-kotlin/issues/346))
* `Realm.observe()` and `RealmObject.observe()` have been renamed to `asFlow()`.
* `RealmObject.asFlow` will throw `UnsupportedOperationException` instead of `IllegalStateException` if called on a live or dynamic object in a write transaction or in a migration.
* `RealmObject.asFlow` will throw `UnsupportedOperationException` instead of `IllegalStateException` if called on a live or dynamic object in a write transaction or in a migration.
* Removed `RealmObject.delete()` and `RealmResults.delete()`. All objects, objects specified by queries and results must be delete through `MutableRealm.delete(...)` and `DynamicMutableRealm.delete(...).
* Removed default empty schema argument for `RealmConfiguration.Builder(schema = ... )` and `SyncConfiguration.Builder(..., schema= ... )` as all configuraitons require a non-empty schema.
* Removed `RealmConfiguration.Builder.schema()`. `RealmConfiguration.Builder(schema = ...)` should be used instead.

### Enhancements
* Add support for Gradle Configuration Cache.
* Improved exception message when attempting to delete frozen objects. (Issue [#616](https://github.com/realm/realm-kotlin/issues/616))
* Added `RealmConfiguration.Builder.compactOnLaunch()`, which can be used to control if a Realm file should be compacted when opened.
* A better error message if a data class was used as model classes. (Issue [#684](https://github.com/realm/realm-kotlin/issues/684))
* A better error message if the Realm plugin was not applied to the module containing model classes. (Issue [#676](https://github.com/realm/realm-kotlin/issues/676))
* A better error message if a class is used that is not part of the schema. (Issue [#680](https://github.com/realm/realm-kotlin/issues/680))
* Add support for fine-grained notification on Realm instances. `Realm.asFlow()` yields `RealmChange` that represent the `InitialRealm` or `UpdatedRealm` states.
* Add support for fine-grained notification on Realm objects. `RealmObject.asFlow()` yields `ObjectChange` that represent the `InitialObject`, `UpdatedObject` or `DeletedObject` states.
* Add support for fine-grained notification on Realm lists. `RealmList.asFlow()` yields `ListChange` that represent the `InitialList`, `UpdatedList` or `DeletedList` states.
* Add support for fine-grained notifications on Realm query results. `RealmResults.asFlow()` yields `ResultsChange` that represent the `InitialResults` or `UpdatedResults` states.
* Add support for fine-grained notifications on `RealmSingleQuery`. `RealmSingleQuery.asFlow()` yields `SingleQueryChange` that represent the `PendingObject`, `InitialObject`, `UpdatedObject` or `DeletedObject` states.
* Add support for data migration as part of an automatic schema upgrade through `RealmConfiguration.Builder.migration(RealmMigration)` (Issue [#87](https://github.com/realm/realm-kotlin/issues/87))
* Added ability to delete objects specified by a `RealmQuery` or `RealmResults` through `MutableRealm.delete(...)` and `DynamicMutableRealm.delete(...).
* Add support for updating existing objects through `copyToRealm`. This requires them having a primary key. (Issue [#564](https://github.com/realm/realm-kotlin/issues/564))
* Added `Realm.deleteRealm(RealmConfiguration)` function that deletes the Realm files from the filesystem (Issue [#95](https://github.com/realm/realm-kotlin/issues/95)).


### Fixed
* Intermittent `ConcurrentModificationException` when running parallel builds. (Issue [#626](https://github.com/realm/realm-kotlin/issues/626))
* Refactor the compiler plugin to use API's compatible with Kotlin `1.6.20`. (Issue ([#619](https://github.com/realm/realm-kotlin/issues/619)).
* `RealmConfiguration.path` should report the full Realm path. (Issue ([#605](https://github.com/realm/realm-kotlin/issues/605)).
* Support multiple constructors in model definition (one zero arg constructor is required though). (Issue ([#184](https://github.com/realm/realm-kotlin/issues/184)).
* Boolean argument substitution in queries on iOS/macOS would crash the query. (Issue [#691](https://github.com/realm/realm-kotlin/issues/691))
* Support 32-bit Android (x86 and armeabi-v7a). (Issue ([#109](https://github.com/realm/realm-kotlin/issues/109)).
* Make updates of primary key properties throw IllegalStateException (Issue [#353](https://github.com/realm/realm-kotlin/issues/353))


### Compatibility
* This release is compatible with:
  * Kotlin 1.6.10.
  * Coroutines 1.6.0-native-mt. Also compatible with Coroutines 1.6.0 but requires enabling of the new memory model and disabling of freezing, see https://github.com/realm/realm-kotlin#kotlin-memory-model-and-coroutine-compatibility for details on that.
  * AtomicFu 0.17.0.
* Minimum Gradle version: 6.1.1.  
* Minimum Android Gradle Plugin version: 4.0.0.
* Minimum Android SDK: 16.

### Internal
* Downgraded to Gradle 7.2 as a work-around for https://youtrack.jetbrains.com/issue/KT-51325.
* Updated to Realm Core 11.10.0, commit: ad2b6aeb1fd58135a2d9bf463011e26f934390ea.


## 0.9.0 (2022-01-28)

### Breaking Changes
* `RealmResults.observe()` and `RealmList.observe()` have been renamed to `asFlow()`.
* Querying via `Realm.objects(...)` is no longer supported. Use `Realm.query(...)` instead.

### Enhancements
* Added API for inspecting the schema of the realm with `BaseRealm.schema()` ([#238](https://github.com/realm/realm-kotlin/issues/238)).
* Added support for `RealmQuery` through `Realm.query(...)` ([#84](https://github.com/realm/realm-kotlin/issues/84)).
* Added source code link to model definition compiler errors. ([#173](https://github.com/realm/realm-kotlin/issues/173))
* Support Kotlin's new memory model. Enabled in consuming project with the following gradle properties `kotlin.native.binary.memoryModel=experimental`.
* Add support for JVM on M1 (in case we're running outside Rosetta compatibility mode, example when using Azul JVM which is compiled against `aarch64`) [#629](https://github.com/realm/realm-kotlin/issues/629).

### Fixed
* Sync on jvm targets on Windows/Linux crashes with unavailable scheduler ([#655](https://github.com/realm/realm-kotlin/issues/655)).

### Compatibility
* This release is compatible with:
  * Kotlin 1.6.10.
  * Coroutines 1.6.0-native-mt. Also compatible with Coroutines 1.6.0 but requires enabling of the new memory model and disabling of freezing, see https://github.com/realm/realm-kotlin#kotlin-memory-model-and-coroutine-compatibility for details on that.
  * AtomicFu 0.17.0.
* Minimum Gradle version: 6.1.1.  
* Minimum Android Gradle Plugin version: 4.0.0.
* Minimum Android SDK: 16.

### Internal
* Updated to Gradle 7.3.3.
* Updated to Android Gradle Plugin 7.1.0.
* Updated to AndroidX JUnit 1.1.3.
* Updated to AndroidX Test 1.4.0.


## 0.8.2 (2022-01-20)

### Breaking Changes
* None.

### Enhancements
* None.

### Fixed
* The `library-base` module would try to initialize a number of `library-sync` classes for JNI lookups. These and `RealmObjectCompanion` were not being excluded from Proguard obfuscation causing release builds to crash when initializing JNI [#643](https://github.com/realm/realm-kotlin/issues/643).

### Compatibility
* This release is compatible with:
  * Kotlin 1.6.10.
  * Coroutines 1.5.2-native-mt.
  * AtomicFu 0.17.0.
* Minimum Gradle version: 6.1.1.
* Minimum Android Gradle Plugin version: 4.0.0.
* Minimum Android SDK: 16.

### Internal
* None.


## 0.8.1 (2022-01-18)

### Breaking Changes
* None.

### Enhancements
* None.

### Fixed
* Using a custom module name to fix [#621](https://github.com/realm/realm-kotlin/issues/621).
* Synchronously process project configurations to avoid exceptions when running parallel builds [#626](https://github.com/realm/realm-kotlin/issues/626).
* Update to Kotlin 1.6.10. The `Compatibility` entry for 0.8.0 stating that the project had been updated to Kotlin 1.6.10 was not correct [#640](https://github.com/realm/realm-kotlin/issues/640).

### Compatibility
* This release is compatible with:
  * Kotlin 1.6.10.
  * Coroutines 1.5.2-native-mt.
  * AtomicFu 0.17.0.
* Minimum Gradle version: 6.1.1.  
* Minimum Android Gradle Plugin version: 4.0.0.
* Minimum Android SDK: 16.

### Internal
* Updated to Kotlin 1.6.10.


## 0.8.0 (2021-12-17)

### Breaking Changes
* Reworked configuration hierarchy:
  * Separated common parts of `RealmConfiguraion` and `SyncConfiguration` into `io.realm.Configuration` to avoid polluting the base configuration with local-only options.
  * Changed `Realm.open(RealmConfiguration)` to accept new base configuration with `Realm.open(Configuration)`.
  * Removed option to build `SyncConfiguration`s with `deleteRealmIfMigrationNeeded` option.

### Enhancements
* [Sync] Added support for `User.logOut()` ([#245](https://github.com/realm/realm-kotlin/issues/245)).
* Added support for dates through a new property type: `RealmInstant`.
* Allow to pass schema as a variable containing the involved `KClass`es and build configurations non-fluently ([#389](https://github.com/realm/realm-kotlin/issues/389)).
* Added M1 support for `library-base` variant ([#483](https://github.com/realm/realm-kotlin/issues/483)).

### Fixed
* Gradle metadata for pure Android projects. Now using `io.realm.kotlin:library-base:<VERSION>` should work correctly.
* Compiler plugin symbol lookup happens only on Sourset using Realm ([#544](https://github.com/realm/realm-kotlin/issues/544)).
* Fixed migration exception when opening a synced realm that is already stored in the backend for the first time ([#601](https://github.com/realm/realm-kotlin/issues/604)).

### Compatibility
* This release is compatible with:
  * Kotlin 1.6.10.
  * Coroutines 1.5.2-native-mt.
  * AtomicFu 0.17.0.
* Minimum Gradle version: 6.1.1.  
* Minimum Android Gradle Plugin version: 4.0.0.
* Minimum Android SDK: 16.

### Internal
* Updated to Ktor 1.6.5.
* Updated to AndroidX Startup 1.1.0.
* Updated to Gradle 7.2.
* Updated to Android Gradle Plugin 7.1.0-beta05.
* Updated to NDK 23.1.7779620.
* Updated to Android targetSdk 31.
* Updated to Android compileSdk 31.
* Updated to Android Build Tools 31.0.0.
* Updated to Ktlint version 0.43.0.
* Updated to Ktlint Gradle Plugin 10.2.0.
* Updated to Kotlin Serialization 1.3.0.
* Updated to Detekt 1.19.0-RC1.
* Updated to Dokka 1.6.0.
* Updated to AtomicFu 0.17.0.
* Updated to Realm Core 11.7.0, commit: 5903577608d202ad88f375c1bb2ceedb831f6d7b.


## 0.7.0 (2021-10-31)

### Breaking Changes
* None.

### Enhancements
* Basic MongoDB Realm sync support:
  * Enabled by using library dependency `io.realm.kotlin:library-sync:<VERSION>`
  * Build `AppConfiguration`s through `AppConfiguration.Builder(appId).build()`
  * Linking your app with a MongoDB Realm App through `App.create(appConfiguration)`
  * Log in to a MongoDB Realm App through `App.login(credentials)`. Currently only supports `Credentials.anonymous()` and `Credentials.emailPassword(...)`
  * Create `SyncConfiguration`s through `SyncConfiguration.Builder(user, partitionValue, schema).build()`
  * Create synchronized realm by `Realm.open(syncConfiguration)`

### Fixed
* None.

### Compatibility
* This release is compatible with:
  * Kotlin 1.5.31
  * Coroutines 1.5.2-native-mt
  * AtomicFu 0.16.3

### Internal
* Updated to Realm Core commit: ecfc1bbb734a8520d08f04f12f083641309799b3
* Updated to Ktor 1.6.4.


## 0.6.0 (2021-10-15)

### Breaking Changes
* Rename library dependency from `io.realm.kotlin:library:<VERSION>` to `io.realm.kotlin:library-base:<VERSION>`
* Abstracted public API into interfaces. The interfaces have kept the name of the previous classes so only differences are:
  - Opening a realm: `Realm(configuration)` has changed to `Realm.open(configuration)`
  - Easy construction of simple configurations: `RealmConfiguration(schema = ...)` has changed to `RealmConfiguration.with(schema = ...)`
  - Instantiating a `RealmList` is now done through `realmListOf(...)` or by `Iterable<T>.toRealmList()`
* Make argument to `findLatest` non-nullable: `MutableRealm.findLatest(obj: T?): T?` has changed to `MutableRealm.findLatest(obj: T): T?`
* Allow query arguments to be `null`: `RealmResult.query(query: String = "TRUEPREDICATE", vararg args: Any): RealmResults<T>` has change to `RealmResult.query(query: String = "TRUEPREDICATE", vararg args: Any?): RealmResults<T>`
* Moved `objects(KClass<T>)` and `<reified T> objects()` methods from `BaseRealm` to `TypedRealm`
* Changed `RealmObject.version` into method `RealmObject.version()`.
* Replaced `RuntimeException`s by the explicit exceptions: `IllegalArgumentException`, `IllegalStateException` and `IndexOutOfBoundsException`.
* Throw `Error` an unrecoverable Realm problem happen in the underlying storage engine.
* Removed optional arguments to `RealmConfiguration.with(...)` and `RealmConfiguration.Builder(...)`. Name and path can now only be set through the builder methods.

### Enhancements
* Add support for [JVM target](https://github.com/realm/realm-kotlin/issues/62) supported platforms are: Linux (since Centos7 x86_64), Windows (since 8.1 x86_64) and Macos (x86_64).
* Added support for marking a field as indexed with `@Index`

### Fixed
* Fixed null pointer exceptions when returning an unmanaged object from `MutableRealm.write/writeBlocking`.
* Fixed premature closing of underlying realm of frozen objects returned from `MutableRealm.write/writeBlocking`. (Issue [#477](https://github.com/realm/realm-kotlin/issues/477))

### Compatibility
* This release is compatible with:
  * Kotlin 1.5.31
  * Coroutines 1.5.2-native-mt
  * AtomicFu 0.16.3

### Internal
* Updated to Realm Core commit: 028626880253a62d1c936eed4ef73af80b64b71
* Updated to Kotlin 1.5.31.


## 0.5.0 (2021-08-20)

### Breaking Changes
* Moved `@PrimaryKey` annotation from `io.realm.PrimaryKey` to `io.realm.annotations.PrimaryKey`.

### Enhancements
* Add support for excluding properties from the Realm schema. This is done by either using JVM `@Transient` or the newly added `@io.realm.kotlin.Ignore` annotation. (Issue [#278](https://github.com/realm/realm-kotlin/issues/278)).
* Add support for encrypted Realms. Encryption can be enabled by passing a 64-byte encryption key to the configuration builder. (Issue [#227](https://github.com/realm/realm-kotlin/issues/227))
* Add support for `RealmList` notifications using Kotlin `Flow`s. (Issue [#359](https://github.com/realm/realm-kotlin/issues/359))
* Unmanaged `RealmObject`s can now be added directly to `RealmList`s without having to copy them to Realm beforehand.

### Fixed
* Throw exception when violating primary key uniqueness constraint when importing objects with `copyToRealm`.
* Fix crash caused by premature release of frozen versions (`java.lang.RuntimeException: [18]: Access to invalidated Results objects`)
* Fix optimizations bypassing our custom getter and setter from within a class (Issue [#375](https://github.com/realm/realm-kotlin/issues/375)).

### Compatibility
* This release is compatible with Kotlin 1.5.21 and Coroutines 1.5.0.

### Internal
* Updated to Kotlin 1.5.21.
* Updated Gradle to 7.1.1.
* Updated Android Gradle Plugin to 4.1.0.
* Updated to Android Build Tools 30.0.2.
* Updated to targetSdk 30 for Android.
* Now uses Java 11 to build the project.


## 0.4.1 (2021-07-16)

### Breaking Changes
* None.

### Enhancements
* None.

### Fixed
* Throw exception when violating primary key uniqueness constraint when importing objects with `copyToRealm`.
* Fix crash caused by premature release of frozen versions (`java.lang.RuntimeException: [18]: Access to invalidated Results objects`)

### Compatibility
* This release is compatible with Kotlin 1.5.10 and Coroutines 1.5.0.

### Internal
* None.


## 0.4.0 (2021-07-13)

This release contains a big departure in the architectural design of how Realm is currently implemented. At a high level it moves from "Thread-confined, Live Objects" to "Frozen Objects". The reasons for this shift are discussed [here](https://docs.google.com/document/d/1bGfjbKLD6DSBpTiVwyorSBcMqkUQWedAmmS_VAhL8QU/edit#heading=h.fzlh39twuifc).

At a high level this has a number of implications:

    1. Only one Realm instance (per `RealmConfiguration`) is needed across the entire application.
    2. The only reason for closing the Realm instance is if the Realm file itself needs to be deleted or compacted.
    3. Realm objects can be freely moved and read across threads.
    4. Changes to objects can only be observed through Kotlin Flows. Standard change listener support will come in a future release.
    5. In order to modify Realm Objects, they need to be "live". It is possible to convert a frozen object to a live object inside a
       write transaction using the `MutableRealm.findLatest(obj)` API. Live objects are not accessible outside write transactions.

This new architecture is intended to make it easier to consume and work with Realm, but at the same time, it also introduces a few caveats:

    1. Storing a strong reference to a Realm Object can cause an issue known as "Version pinning". Realm tracks the "distance" between the oldest known version and the latest. So if you store a reference for too long, when other writes are happening, Realm might run out of native memory and crash, or it can lead to an increased file size. It is possible to detect this problem by setting `RealmConfiguration.Builder.maxNumberOfActiveVersions()`. It can be worked around by copying the data out of the Realm and store that instead.

    2. With multiple versions being accessible across threads, it is possible to accidentally compare data from different versions. This could be a potential problem for certain business logic if two objects do not agree on a particular state. If you suspect this is an issue, a `version()` method has been added to all Realm Objects, so it can be inspected for debugging. Previously, Realms thread-confined objects guaranteed this would not happen.

    3. Since the threading model has changed, there is no longer a guarantee that running the same query twice in a row will return the same result. E.g. if a background write is executed between them, the result might change. Previously, this would have resulted in the same result as the Realm state for a particular thread would only update as part of the event loop.


### Breaking Changes
* The Realm instance itself is now thread safe and can be accessed from any thread.
* Objects queried outside write transactions are now frozen by default and can be freely read from any thread.
* As a consequence of the above, when a change listener fires, the changed data can only be observed in the new object received, not in the original, which was possible before this release.
* Removed `Realm.open(configuration: RealmConfiguration)`. Use the interchangeable `Realm(configuration: RealmConfiguration)`-constructor instead.
* Removed all `MutableRealm.create(...)`-variants. Use `MutableRealm.copyToRealm(instance: T): T` instead.

### Enhancements
* A `version()` method has been added to `Realm`, `RealmResults` and `RealmObject`. This returns the version of the data contained. New versions are obtained by observing changes to the object.
* `Realm.observe()`, `RealmResults.observe()` and `RealmObject.observe()` have been added and expose a Flow of updates to the object.
* Add support for suspending writes executed on the Realm Write Dispatcher with `suspend fun <R> write(block: MutableRealm.() -> R): R`
* Add support for setting background write and notification dispatchers with `RealmConfigruation.Builder.notificationDispatcher(dispatcher: CoroutineDispatcher)` and `RealmConfiguration.Builder.writeDispatcher(dispatcher: CoroutineDispatcher)`
* Add support for retrieving the latest version of an object inside a write transaction with `<T : RealmObject> MutableRealm.findLatests(obj: T?): T?`

### Fixed
* None.

### Compatibility
* This release is compatible with Kotlin 1.5.10 and Coroutines 1.5.0.

### Internal
* Updated `com.gradle.plugin-publish` to 0.15.0.
* Updated to Realm Core commit: 4cf63d689ba099057345f122265cbb880a8eb19d.
* Updated to Android NDK: 22.1.7171670.
* Introduced usage of `kotlinx.atomicfu`: 0.16.1.


## 0.3.2 (2021-07-06)

### Breaking Changes
* None.

### Enhancements
* None.

### Fixed
* [Bug](https://github.com/realm/realm-kotlin/issues/334) in `copyToRealm` causing a `RealmList` not to be saved as part of the model.

### Compatibility
* This release is compatible with Kotlin 1.5.10 and Coroutines 1.5.0.

### Internal
* None.


## 0.3.1 (2021-07-02)

### Breaking Changes
* None.

### Enhancements
* None.

### Fixed
* Android Release build variant (AAR) was stripped from all classes due to presence of `isMinifyEnabled` flag in the library module. The flag is removed now.


### Compatibility
* This release is compatible with Kotlin 1.5.10 and Coroutines 1.5.0.

### Internal
* None.


## 0.3.0 (2021-07-01)

### Breaking Changes
* None.

### Enhancements
* [Support Apple Release builds](https://github.com/realm/realm-kotlin/issues/142).
* Enabling [shrinker](https://github.com/realm/realm-kotlin/issues/293) for Android Release builds.
* Added support for `RealmList` as supported field in model classes. A `RealmList` is used to model one-to-many relationships in a Realm object.
* Schema migration is handled automatically when adding or removing a property or class to the model without specifying a `schemaVersion`.
If a class or column is renamed you need to set a greater `schemaVersion` to migrate the Realm (note: currently renaming will not copy data to the new column). Alternatively `deleteRealmIfMigrationNeeded` could be set to (without setting `schemaVersion`) to delete the Realm file if an automatic migration is not possible. Fixes [#284](https://github.com/realm/realm-kotlin/issues/284).

### Fixed
* None.

### Compatibility
* This release is compatible with Kotlin 1.5.10 and Coroutines 1.5.0.

### Internal
* None.


## 0.2.0 (2021-06-09)

### Breaking Changes
* The Realm Kotlin Gradle plugin has changed name from `realm-kotlin` to `io.realm.kotlin` to align with Gradle Plugin Portal requirements.

### Enhancements
* The Realm Kotlin Gradle plugin is now available on Gradle Plugin Portal and can be used with the Plugin DSL and `gradlePluginPortal()` as the buildscript repository. A minimal setup of using this approach can be found [here](https://plugins.gradle.org/plugin/io.realm.kotlin).

### Fixed
* None.

### Compatibility
* This release is compatible with Kotlin 1.5.10 and Coroutines 1.5.0.

### Internal
* Updated to Realm Core commit: ed9fbb907e0b5e97e0e2d5b8efdc0951b2eb980c.


## 0.1.0 (2021-05-07)

This is the first public Alpha release of the Realm Kotlin SDK for Android and Kotlin Multiplatform.

A minimal setup for including this library looks like this:

```
// Top-level build.gradle file
buildscript {
    repositories {
        mavenCentral()
    }
    dependencies {
        classpath("io.realm.kotlin:gradle-plugin:0.1.0")
    }
}

allprojects {
    repositories {
    	mavenCentral()
    }
}

// Project build.gradle file
// Only include multiplatform if building a multiplatform project.
plugins {
	kotlin("multiplatform")
	id("com.android.library")
	id("realm-kotlin")
}
```

See the [README](https://github.com/realm/realm-kotlin#readme) for more information.

Please report any issues [here](https://github.com/realm/realm-kotlin/issues/new).<|MERGE_RESOLUTION|>--- conflicted
+++ resolved
@@ -1,25 +1,16 @@
-<<<<<<< HEAD
 ## 1.10.2 (YYYY-MM-DD)
-=======
-## 1.11.0-SNAPSHOT (YYYY-MM-DD)
->>>>>>> 02b41cc6
-
-### Breaking Changes
-* None.
-
-### Enhancements
-* None.
-
-### Fixed
-<<<<<<< HEAD
+
+### Breaking Changes
+* None.
+
+### Enhancements
+* None.
+
+### Fixed
 * `RealmInstant` could be instantiated with invalid arguments. (Issue [#1443](https://github.com/realm/realm-kotlin/issues/1443))
 * `equals` and `hashCode` on unmanaged `RealmList` and `RealmSet` resulted in incorrect values. (Issue [#1454](https://github.com/realm/realm-kotlin/pull/1454))
 * [Sync] Http requests where not logged when log level was set in `RealmLog.level`. (Issue [#1456](https://github.com/realm/realm-kotlin/pull/1456)) 
 
-=======
-* None.
->>>>>>> 02b41cc6
-
 ### Compatibility
 * File format: Generates Realms with file format v23.
 * Realm Studio 13.0.0 or above is required to open Realms created by this version.
@@ -35,11 +26,7 @@
 * Minimum Android SDK: 16.
 
 ### Internal
-<<<<<<< HEAD
 * Updated to Realm Core 13.17.0, commit f1e962cd447f8b69f8f7cf46a188b1c6246923c5.
-=======
-* None.
->>>>>>> 02b41cc6
 
 
 ## 1.10.1 (2023-06-30)
