<<<<<<< HEAD
## 1.14.0-NEXTMAJORCORE-SNAPSHOT (YYYY-MM-DD)

This release will bump the Realm file format from version 23 to 24. Opening a file with an older format will automatically upgrade it. Downgrading to a previous file format is not possible.
=======
## 1.15.0-SNAPSHOT (YYYY-MM-DD)
>>>>>>> b77ebc1c

[!NOTE]
This release will bump the Realm file format from version 23 to 24. Opening a file with an older format will automatically upgrade it from file format v10. If you want to upgrade from an earlier file format version you will have to use Realm Kotlin v1.13.1 or earlier. Downgrading to a previous file format is not possible.

### Breaking changes
* If you want to query using `@type` operation, you must use 'objectlink' to match links to objects. 'object' is reserved for dictionary types.
* Binary data and String data are now strongly typed for comparisons and queries. This change is especially relevant when querying for a string constant on a RealmAny property, as now only strings will be returned. If searching for Binary data is desired, then that type must be specified by the constant. In RQL the new way to specify a binary constant is to use `mixed = bin('xyz')` or `mixed = binary('xyz')`. (Core issue [realm/realm-core#6407](https://github.com/realm/realm-core/issues/6407)).

### Enhancements
<<<<<<< HEAD
* Support for RealmLists and RealmDictionaries in `RealmAny`. This is only supported in the local database, Device Sync support will come in a future release. (Issue [#1434](https://github.com/realm/realm-kotlin/issues/1434))
* [Sync] Added option to use managed WebSockets via OkHttp instead of Realm's built-in WebSocket client for Sync traffic (Only Android and JVM targets for now). Managed WebSockets offer improved support for proxies and firewalls that require authentication. This feature is currently opt-in and can be enabled by using `AppConfiguration.usePlatformNetworking()`. Managed WebSockets will become the default in a future version. (PR [#1528](https://github.com/realm/realm-kotlin/pull/1528)).
* `AutoClientResetFailed` exception now reports as the throwable cause any user exceptions that might occur during a client reset. (Issue [#1580](https://github.com/realm/realm-kotlin/issues/1580))
* The Unpacking of JVM native library will use the current library version instead of a calculated hash for the path. (Issue [#1617](https://github.com/realm/realm-kotlin/issues/1617)).
* Optimized `RealmList.indexOf()` and `RealmList.contains()` using Core implementation of operations instead of iterating elements and comparing them in Kotlin. (Issue [#1625](https://github.com/realm/realm-kotlin/pull/1666) [RKOTLIN-995](https://jira.mongodb.org/browse/RKOTLIN-995)).
=======
* Add support for using aggregate operations on RealmAny properties in queries  (Core issue [realm/realm-core#7398](https://github.com/realm/realm-core/pull/7398))
* Property keypath in RQL can be substituted with value given as argument. Use '$P<i>' in query string. (Core issue [realm/realm-core#7033](https://github.com/realm/realm-core/issues/7033))
* You can now use query substitution for the @type argument (Core issue [realm/realm-core#7289](https://github.com/realm/realm-core/issues/7289))
* Storage of Decimal128 properties has been optimised so that the individual values will take up 0 bits (if all nulls), 32 bits, 64 bits or 128 bits depending on what is needed. (Core issue [realm/realm-core#6111](https://github.com/realm/realm-core/pull/6111))
* Querying a specific entry in a collection (in particular 'first and 'last') is supported. (Core issue [realm/realm-core#4269](https://github.com/realm/realm-core/issues/4269))
* Index on list of strings property now supported (Core issue [realm/realm-core#7142](https://github.com/realm/realm-core/pull/7142))
* Improved performance of RQL (parsed) queries on a non-linked string property using: >, >=, <, <=, operators and fixed behaviour that a null string should be evaulated as less than everything, previously nulls were not matched. (Core issue [realm/realm-core#3939](https://github.com/realm/realm-core/issues/3939).
* Updated bundled OpenSSL version to 3.2.0 (Core issue [realm/realm-core#7303](https://github.com/realm/realm-core/pull/7303))
>>>>>>> b77ebc1c

### Fixed
* Sorting order of strings has changed to use standard unicode codepoint order instead of grouping similar english letters together. A noticeable change will be from "aAbBzZ" to "ABZabz". (Core issue [realm/realm-core#2573](https://github.com/realm/realm-core/issues/2573))
* `@count`/`@size` is now supported for `RealmAny` properties (Core issue [realm/realm-core#7280](https://github.com/realm/realm-core/issues/7280), since v10.0.0)
* Fixed equality queries on a `RealmAny` property with an index possibly returning the wrong result if values of different types happened to have the same StringIndex hash. (Core issue [realm/realm-core6407](https://github.com/realm/realm-core/issues/6407) since v11.0.0-beta.5).
* If you have more than 8388606 links pointing to one specific object, the program will crash. (Core issue [realm/realm-core#6577](https://github.com/realm/realm-core/issues/6577), since v6.0.0)
* Query for NULL value in `RealmAny<RealmAny>` would give wrong results (Core issue [realm/realm-core6748])(https://github.com/realm/realm-core/issues/6748), since v10.0.0)
* Fixed queries like `indexed_property == NONE {x}` which mistakenly matched on only x instead of not x. This only applies when an indexed property with equality (==, or IN) matches with `NONE` on a list of one item. If the constant list contained more than one value then it was working correctly. (Core issue [realm/realm-core#7777](https://github.com/realm/realm-java/issues/7862), since v12.5.0) 
* Uploading the changesets recovered during an automatic client reset recovery may lead to 'Bad server version' errors and a new client reset. (Core issue [realm/realm-core7279](https://github.com/realm/realm-core/issues/7279), since v13.24.1)
* Fixed crash in fulltext index using prefix search with no matches (Core issue [realm/realm-core#7309](https://github.com/realm/realm-core/issues/7309), since v13.18.0)
* Fix a minor race condition when backing up Realm files before a client reset which could have lead to overwriting an existing file. (Core issue [realm/realm-core#7341](https://github.com/realm/realm-core/pull/7341)).
* Fix opening realm with cached user while offline results in fatal error and session does not retry connection. (Core issue [realm/realm-core#7349](https://github.com/realm/realm-core/issues/7349), since v13.26.0)
* Fixed conflict resolution bug which may result in an crash when the AddInteger instruction on Mixed properties is merged against updates to a non-integer type (Core issue [realm/realm-code#7353](https://github.com/realm/realm-core/pull/7353))
* Fix a spurious crash related to opening a Realm on background thread while the process was in the middle of exiting (Core issue [realm/realm-core#7420](https://github.com/realm/realm-core/issues/7420))


### Compatibility
* File format: Generates Realms with file format v24 (reads and upgrades file format v10 or later).
* Realm Studio 15.0.0 or above is required to open Realms created by this version.
* This release is compatible with the following Kotlin releases:
  * Kotlin 1.9.0 and above. Support for experimental K2-compilation with `kotlin.experimental.tryK2=true`.
  * Ktor 2.1.2 and above.
  * Coroutines 1.7.0 and above.
  * AtomicFu 0.18.3 and above.
  * The new memory model only. See https://github.com/realm/realm-kotlin#kotlin-memory-model-and-coroutine-compatibility
* Minimum Kbson 0.3.0.
* Minimum Gradle version: 6.8.3.
* Minimum Android Gradle Plugin version: 4.1.3.
* Minimum Android SDK: 16.
* Minimum R8: 8.0.34.

### Internal
<<<<<<< HEAD
* Update to Ktor 2.3.4.
* Updated to CMake 3.27.7
* Updated to Realm Core 14.0.0-beta, commit 5c367320af95d0bdbf823aa21e056bd342a10091.
* Adding Sync tests via Github Action.
* Updated to Swig 4.2.0. (Issue [GitHub #1632](https://github.com/realm/realm-kotlin/issues/1632)[JIRA RKOTLIN-1001](https://jira.mongodb.org/browse/RKOTLIN-1001))
=======
* Updated to Realm Core 14.4.1 commit 374dd672af357732dccc135fecc905406fec3223.
* Deprecated Jenkins and switching to Github Action ([JIRA]https://jira.mongodb.org/browse/RKOTLIN-825).
- Remove CMake required version.
>>>>>>> b77ebc1c


## 1.14.2-SNAPSHOT (YYYY-MM-DD)

### Breaking Changes
- None.

### Enhancements

- None.

### Fixed
- None.

### Compatibility
- File format: Generates Realms with file format v23.
- Realm Studio 13.0.0 or above is required to open Realms created by this version.
- This release is compatible with the following Kotlin releases:
  - Kotlin 1.9.0 and above. Support for experimental K2-compilation with `kotlin.experimental.tryK2=true`.
  - Ktor 2.1.2 and above.
  - Coroutines 1.7.0 and above.
  - AtomicFu 0.18.3 and above.
  - The new memory model only. See https://github.com/realm/realm-kotlin#kotlin-memory-model-and-coroutine-compatibility
- Minimum Kbson 0.3.0.
- Minimum Gradle version: 6.8.3.
- Minimum Android Gradle Plugin version: 4.1.3.
- Minimum Android SDK: 16.
- Minimum R8: 8.0.34.

### Internal
- None.


## 1.14.1 (2024-03-19)

### Breaking Changes
- None.

### Enhancements
- Fixes missing binaries files for Windows and Linux platforms when releasing. (Issue [#1671](https://github.com/realm/realm-kotlin/issues/1690) [JIRA](https://jira.mongodb.org/browse/RKOTLIN-1037))

### Fixed
- None.

### Compatibility
- File format: Generates Realms with file format v23.
- Realm Studio 13.0.0 or above is required to open Realms created by this version.
- This release is compatible with the following Kotlin releases:
  - Kotlin 1.9.0 and above. Support for experimental K2-compilation with `kotlin.experimental.tryK2=true`.
  - Ktor 2.1.2 and above.
  - Coroutines 1.7.0 and above.
  - AtomicFu 0.18.3 and above.
  - The new memory model only. See https://github.com/realm/realm-kotlin#kotlin-memory-model-and-coroutine-compatibility
- Minimum Kbson 0.3.0.
- Minimum Gradle version: 6.8.3.
- Minimum Android Gradle Plugin version: 4.1.3.
- Minimum Android SDK: 16.
- Minimum R8: 8.0.34.

### Internal
- Deprecated Jenkins and switching to Github Action ([JIRA]https://jira.mongodb.org/browse/RKOTLIN-825).


## 1.14.0 (2024-03-08)

### Breaking Changes
* None.

### Enhancements
* [Sync] Added option to use managed WebSockets via OkHttp instead of Realm's built-in WebSocket client for Sync traffic (Only Android and JVM targets for now). Managed WebSockets offer improved support for proxies and firewalls that require authentication. This feature is currently opt-in and can be enabled by using `AppConfiguration.usePlatformNetworking()`. Managed WebSockets will become the default in a future version. (PR [#1528](https://github.com/realm/realm-kotlin/pull/1528)).
* `AutoClientResetFailed` exception now reports as the throwable cause any user exceptions that might occur during a client reset. (Issue [#1580](https://github.com/realm/realm-kotlin/issues/1580))
* The Unpacking of JVM native library will use the current library version instead of a calculated hash for the path. (Issue [#1617](https://github.com/realm/realm-kotlin/issues/1617)).

### Fixed
* Cache notification callback JNI references at startup to ensure that symbols can be resolved in core callbacks. (Issue [#1577](https://github.com/realm/realm-kotlin/issues/1577))
* Using `Realm.asFlow()` could miss an update if a write was started right after opening the Realm. (Issue [#1582](https://github.com/realm/realm-kotlin/issues/1582)) 
* Guarded analytic errors so that they do not fail user builds.
* Using keypaths in Flows could sometimes throw `java.lang.IllegalStateException: [RLM_ERR_WRONG_THREAD]: Realm accessed from incorrect thread.`. (Issue [#1594](https://github.com/realm/realm-kotlin/pull/1594, since 1.13.0)
* Non-`IllegalStateExceptions` in a `write`-block would not cancel transactions, but leave it open. (Issue [#1615](https://github.com/realm/realm-kotlin/issues/1615)).
* [Sync] `NullPointerException` while waiting for the synchronization of a subscription set if the client was set in `AwaitingMark` state. (Issue [#1671](https://github.com/realm/realm-kotlin/issues/1671) [JIRA](https://jira.mongodb.org/browse/RKOTLIN-1027))
* Github Action: Snapshot publishing with Github Action. (Issue [#1654](https://github.com/realm/realm-kotlin/issues/1654) [JIRA](https://jira.mongodb.org/browse/RKOTLIN-1018))
* Github Action: automate release process to Maven Central. (Issue [JIRA](https://jira.mongodb.org/browse/RKOTLIN-709))

### Compatibility
* File format: Generates Realms with file format v23.
* Realm Studio 13.0.0 or above is required to open Realms created by this version.
* This release is compatible with the following Kotlin releases:
  * Kotlin 1.9.0 and above. Support for experimental K2-compilation with `kotlin.experimental.tryK2=true`.
  * Ktor 2.1.2 and above.
  * Coroutines 1.7.0 and above.
  * AtomicFu 0.18.3 and above.
  * The new memory model only. See https://github.com/realm/realm-kotlin#kotlin-memory-model-and-coroutine-compatibility
* Minimum Kbson 0.3.0.
* Minimum Gradle version: 6.8.3.
* Minimum Android Gradle Plugin version: 4.1.3.
* Minimum Android SDK: 16.
* Minimum R8: 8.0.34.

### Internal
* Update to Ktor 2.3.4.
* Updated to CMake 3.27.7
* Updated to Realm Core 13.26.0, commit 5533505d18fda93a7a971d58a191db5005583c92.
* Adding Sync tests via Github Action.
* Updated to Swig 4.2.0. (Issue [GitHub #1632](https://github.com/realm/realm-kotlin/issues/1632) [JIRA RKOTLIN-1001](https://jira.mongodb.org/browse/RKOTLIN-1001))


## 1.13.0 (2023-12-01)

### Breaking Changes
* None.

### Enhancements
* Support for experimental K2-compilation with `kotlin.experimental.tryK2=true`. (Issue [#1483](https://github.com/realm/realm-kotlin/issues/1483))
* Added support for keypaths in `asFlow()` methods on objects and queries. This makes it possible to control which properties will trigger change events, including properties on objects below the default nested limit of 4. (Issue [#661](https://github.com/realm/realm-kotlin/issues/661))
* [Sync] Added support for multiplexing sync connections. When enabled, a single
  connection is used per sync user rather than one per synchronized Realm. This
  reduces resource consumption when multiple Realms are opened and will
  typically improve performance. The behavior can be controlled through [AppConfiguration.Builder.enableSessionMultiplexing]. It will be made the default
  in a future release. (Issue [#1578](https://github.com/realm/realm-kotlin/pull/1578))  
* [Sync] Various sync timeout options can now be configured through `AppConfiguration.Builder.syncTimeouts()`. (Issue [#971](https://github.com/realm/realm-kotlin/issues/971)).

### Fixed
* `RealmInstant.now` used an API (`java.time.Clock.systemUTC().instant()`) introduced in API 26, current minSDK is 16. (Issue [#1564](https://github.com/realm/realm-kotlin/issues/1564))
* Fix compiler crash caused by a change in Kotlin 1.9.20 ((toIrConst moved under common IrUtils)[https://github.com/JetBrains/kotlin/commit/ca8db7d0b83f6dfd6afcea7a5fe7556d38f325d8]). (Issue [#1566](https://github.com/realm/realm-kotlin/issues/1566))
* Fix craches caused by posting to a released scheduler. (Issue [#1543](https://github.com/realm/realm-kotlin/issues/1543))
* Fix NPE when applying query aggregators on classes annotated with `@PersistedName`. (Issue [1569](https://github.com/realm/realm-kotlin/pull/1569))
* [Sync] Fix crash when syncing data if the log level was set to `LogLevel.TRACE` or `LogLevel.ALL`. (Issue [#1560](https://github.com/realm/realm-kotlin/pull/1560))

### Compatibility
* File format: Generates Realms with file format v23.
* Realm Studio 13.0.0 or above is required to open Realms created by this version.
* This release is compatible with the following Kotlin releases:
  * Kotlin 1.9.0 and above. Support for experimental K2-compilation with `kotlin.experimental.tryK2=true`.
  * Ktor 2.1.2 and above.
  * Coroutines 1.7.0 and above.
  * AtomicFu 0.18.3 and above.
  * The new memory model only. See https://github.com/realm/realm-kotlin#kotlin-memory-model-and-coroutine-compatibility
* Minimum Kbson 0.3.0.
* Minimum Gradle version: 6.8.3.
* Minimum Android Gradle Plugin version: 4.1.3.
* Minimum Android SDK: 16.
* Minimum R8: 8.0.34.

### Internal
* Updated to Realm Core 13.24.0, commit e593a5f19d0dc205db931ec5618a8c10c95cac90.


## 1.12.0 (2023-11-02)

This release upgrades the Sync metadata in a way that is not compatible with older versions. To downgrade a Sync app from this version, you'll need to manually delete the metadata folder located at `$[SYNC-ROOT-DIRECTORY]/mongodb-realm/[APP-ID]/server-utility/metadata/`. This will log out all users.

### Breaking Changes
* None.

### Enhancements
* Realm will no longer set the JVM bytecode to 1.8 when applying the Realm plugin. (Issue [#1513](https://github.com/realm/realm-kotlin/issues/1513))
* The Realm Gradle Plugin no longer has a dependency on KAPT. (Issue [#1513](https://github.com/realm/realm-kotlin/issues/1513))

### Fixed
* `Realm.getNumberOfActiveVersions` now returns the actual number of active versions. (Core issue [#6960](https://github.com/realm/realm-core/pull/6960))
* Fixed memory leak on Darwin caused by a reference cycle between resources and the GC cleaner. (Issue [#1530](https://github.com/realm/realm-kotlin/pull/1530))
* Fixed memory leaks on the JVM platform, see PR for more information. (Issue [#1526](https://github.com/realm/realm-kotlin/pull/1526))
* Removed pin on the initial realm version after opening a Realm. (Issue [#1519](https://github.com/realm/realm-kotlin/pull/1519))
* `Realm.close()` is now idempotent.
* Fix error in `RealmAny.equals` that would sometimes return `true` when comparing RealmAnys wrapping same type but different values. (Issue [#1523](https://github.com/realm/realm-kotlin/pull/1523))
* [Sync] If calling a function on App Services that resulted in a redirect, it would only redirect for GET requests. (Issue [#1517](https://github.com/realm/realm-kotlin/pull/1517))
* [Sync] Manual client reset on Windows would not trigger correctly when run inside `onManualResetFallback`. (Issue [#1515](https://github.com/realm/realm-kotlin/pull/1515))  
* [Sync] `ClientResetRequiredException.executeClientReset()` now returns a boolean indicating if the manual reset fully succeeded or not. (Issue [#1515](https://github.com/realm/realm-kotlin/pull/1515))  
* [Sync] If calling a function on App Services that resulted in a redirect, it would only redirect for 
GET requests. (Issue [#1517](https://github.com/realm/realm-kotlin/pull/1517))
* [Sync] If calling a function on App Services that resulted in a redirect, it would only redirect for GET requests. (Issue [#1517](https://github.com/realm/realm-kotlin/pull/1517))

### Compatibility
* File format: Generates Realms with file format v23.
* Realm Studio 13.0.0 or above is required to open Realms created by this version.
* This release is compatible with the following Kotlin releases:
  * Kotlin 1.8.20 and above. The K2 compiler is not supported yet.
  * Ktor 2.1.2 and above.
  * Coroutines 1.7.0 and above.
  * AtomicFu 0.18.3 and above.
  * The new memory model only. See https://github.com/realm/realm-kotlin#kotlin-memory-model-and-coroutine-compatibility
* Minimum Kbson 0.3.0.
* Minimum Gradle version: 6.8.3.
* Minimum Android Gradle Plugin version: 4.1.3.
* Minimum Android SDK: 16.

### Internal
* Updated to Realm Core 13.23.2, commit e6271d72308b40399890060f58a88cf568c2ee22.


## 1.11.1 (2023-09-07)

### Enhancements
* None.

### Fixed
* Opening a Realm would crash with `No built-in scheduler implementation for this platform` on Linux (JVM) and Windows. (Issue [#1502](https://github.com/realm/realm-kotlin/issues/1502), since 1.11.0)

### Compatibility
* File format: Generates Realms with file format v23.
* Realm Studio 13.0.0 or above is required to open Realms created by this version.
* This release is compatible with the following Kotlin releases:
  * Kotlin 1.8.0 and above. The K2 compiler is not supported yet.
  * Ktor 2.1.2 and above.
  * Coroutines 1.7.0 and above.
  * AtomicFu 0.18.3 and above.
  * The new memory model only. See https://github.com/realm/realm-kotlin#kotlin-memory-model-and-coroutine-compatibility
* Minimum Kbson 0.3.0.
* Minimum Gradle version: 6.8.3.
* Minimum Android Gradle Plugin version: 4.1.3.
* Minimum Android SDK: 16.

### Internal
* None.


## 1.11.0 (2023-09-01)

### Breaking Changes
* `BaseRealmObject.equals()` has changed from being identity-based only (===) to instead return `true` if two objects come from the same Realm version. This e.g means that reading the same object property twice will now be identical. Note, two Realm objects, even with identical values will not be considered equal if they belong to different versions.

```
val childA: Child = realm.query<Child>().first().find()!!
val childB: Child = realm.query<Child>().first().find()!!

// This behavior is the same both before 1.11.0 and before
childA === childB // false

// This will return true in 1.11.0 and onwards. Before it will return false
childA == childB

realm.writeBlocking { /* Do a write */ }
val childC = realm.query<Child>().first().find()!!

// This will return false because childA belong to version 1, while childC belong to version 2.
// Override equals/hashCode if value semantics are wanted.
childA == childC
```

### Enhancements
* Fulltext queries now support prefix search by using the * operator, like `description TEXT 'alex*'`. (Core issue [#6860](https://github.com/realm/realm-core/issues/6860))
* Realm model classes now generate custom `toString`, `equals` and `hashCode` implementations. This makes it possible to compare by object reference across multiple collections. Note that two objects at different versions will not be considered equal, even 
if the content is the same. Custom implementations of these methods will be respected if they are present. (Issue [#1097](https://github.com/realm/realm-kotlin/issues/1097)) 
* Support for performing geospatial queries using the new classes: `GeoPoint`, `GeoCircle`, `GeoBox`, and `GeoPolygon`. See `GeoPoint` documentation on how to persist locations. (Issue [#1403](https://github.com/realm/realm-kotlin/pull/1403))
* Support for automatic resolution of embedded object constraints during migration through `RealmConfiguration.Builder.migration(migration: AutomaticSchemaMigration, resolveEmbeddedObjectConstraints: Boolean)`. (Issue [#1464](https://github.com/realm/realm-kotlin/issues/1464)
* [Sync] Add support for customizing authorization headers and adding additional custom headers to all Atlas App service requests with `AppConfiguration.Builder.authorizationHeaderName()` and `AppConfiguration.Builder.addCustomRequestHeader(...)`. (Issue [#1453](https://github.com/realm/realm-kotlin/pull/1453))
* [Sync] Added support for manually triggering a reconnect attempt for Device Sync. This is done through a new `App.Sync.reconnect()` method. This method is also now called automatically when a mobile device toggles off airplane mode. (Issue [#1479](https://github.com/realm/realm-kotlin/issues/1479))

### Fixed
* Rare corruption causing 'Invalid streaming format cookie'-exception. Typically following compact, convert or copying to a new file. (Issue [#1440](https://github.com/realm/realm-kotlin/issues/1440))
* Compiler error when using Kotlin 1.9.0 and backlinks. (Issue [#1469](https://github.com/realm/realm-kotlin/issues/1469))
* Leaking `JVMScheduler` instances. In certain circumstances, it could lead to a JNI crash. (Issue [#1463](https://github.com/realm/realm-kotlin/pull/1463))
* [Sync] Changing a subscriptions query type or query itself will now trigger the `WaitForSync.FIRST_TIME` behaviour, rather than only checking changes to the name. (Issues [#1466](https://github.com/realm/realm-kotlin/issues/1466))

### Compatibility
* File format: Generates Realms with file format v23.
* Realm Studio 13.0.0 or above is required to open Realms created by this version.
* This release is compatible with the following Kotlin releases:
  * Kotlin 1.8.0 and above. The K2 compiler is not supported yet.
  * Ktor 2.1.2 and above.
  * Coroutines 1.7.0 and above.
  * AtomicFu 0.18.3 and above.
  * The new memory model only. See https://github.com/realm/realm-kotlin#kotlin-memory-model-and-coroutine-compatibility
* Minimum Kbson 0.3.0.
* Minimum Gradle version: 6.8.3.
* Minimum Android Gradle Plugin version: 4.1.3.
* Minimum Android SDK: 16.

### Internal
* Updated to Realm Core 13.20.0, commit c258e2681bca5fb33bbd23c112493817b43bfa86.


## 1.10.2 (2023-07-21)

### Breaking Changes
* None.

### Enhancements
* None.

### Fixed
* `RealmInstant` could be instantiated with invalid arguments. (Issue [#1443](https://github.com/realm/realm-kotlin/issues/1443))
* `equals` and `hashCode` on unmanaged `RealmList` and `RealmSet` resulted in incorrect values. (Issue [#1454](https://github.com/realm/realm-kotlin/pull/1454))
* [Sync] HTTP requests were not logged when the log level was set in `RealmLog.level`. (Issue [#1456](https://github.com/realm/realm-kotlin/pull/1456))
* [Sync] `RealmLog.level` is set to `WARN` after creating an `App` or `Realm` configuration. (Issue [#1456](https://github.com/realm/realm-kotlin/pull/1459))

### Compatibility
* File format: Generates Realms with file format v23.
* Realm Studio 13.0.0 or above is required to open Realms created by this version.
* This release is compatible with the following Kotlin releases:
  * Kotlin 1.8.0 and above. The K2 compiler is not supported yet.
  * Ktor 2.1.2 and above.
  * Coroutines 1.7.0 and above.
  * AtomicFu 0.18.3 and above.
  * The new memory model only. See https://github.com/realm/realm-kotlin#kotlin-memory-model-and-coroutine-compatibility
* Minimum Kbson 0.3.0.
* Minimum Gradle version: 6.8.3.
* Minimum Android Gradle Plugin version: 4.1.3.
* Minimum Android SDK: 16.

### Internal
* Updated to Realm Core 13.17.0, commit f1e962cd447f8b69f8f7cf46a188b1c6246923c5.


## 1.10.1 (2023-06-30)

### Breaking Changes
* None.

### Enhancements
* [Sync] Optimized the opening of Flexible Sync Realms when `waitForInitialRemoteData` is used. (Issue [#1438](https://github.com/realm/realm-kotlin/issues/1438))

### Fixed
* [Sync] Using `SyncConfiguration.waitForInitialRemoteData()` would require a network connection, even after opening the realm file for the first time. (Issue [#1439](https://github.com/realm/realm-kotlin/pull/1439)) 

### Compatibility
* File format: Generates Realms with file format v23.
* Realm Studio 13.0.0 or above is required to open Realms created by this version.
* This release is compatible with the following Kotlin releases:
  * Kotlin 1.8.0 and above. The K2 compiler is not supported yet.
  * Ktor 2.1.2 and above.
  * Coroutines 1.7.0 and above.
  * AtomicFu 0.18.3 and above.
  * The new memory model only. See https://github.com/realm/realm-kotlin#kotlin-memory-model-and-coroutine-compatibility
* Minimum Kbson 0.3.0.
* Minimum Gradle version: 6.8.3.
* Minimum Android Gradle Plugin version: 4.1.3.
* Minimum Android SDK: 16.

### Internal
* None.


## 1.10.0 (2023-06-28)

### Breaking Changes
* Generic arguments have been cleaned up. In a lot of places, `BaseRealmObject` was accepted as input. This was too broad and could result in runtime exceptions. In those places the argument has been restricted to the correct `TypedRealmObject`.

### Enhancements
* Loading the native library on Android above API 22 is no longer using Relinker, but now uses the normal `System.loadLibrary()`.
* Running Android Unit tests on the JVM is now supported instead of throwing `java.lang.NullPointerException`. This includes both pure Android projects (in the `/test` directory) and common tests in Multiplatform projects.
* Support for passing list, sets or iterable arguments to queries with `IN`-operators, e.g. `query<TYPE>("<field> IN $0", listOf(1,2,3))`. (Issue [#929](https://github.com/realm/realm-kotlin/issues/929))
* [Sync] Support for `RealmQuery.subscribe()` and `RealmResults.subscribe()` as an easy way to create subscriptions in the background while continuing to use the query result. This API is experimental. (Issue [#1363](https://github.com/realm/realm-kotlin/issues/1363))
* [Sync] Support for "write-only" objects which can be written to MongoDB time-series collections. This can be useful for e.g. telemetry data. Use this by creating a model classes that inherit from the new `AsymmetricRealmObject` base class. See this class for more information. (Issue [#1420](https://github.com/realm/realm-kotlin/pull/1420))

### Fixed
* None

### Compatibility
* File format: Generates Realms with file format v23.
* Realm Studio 13.0.0 or above is required to open Realms created by this version.
* This release is compatible with the following Kotlin releases:
  * Kotlin 1.8.0 and above. The K2 compiler is not supported yet.
  * Ktor 2.1.2 and above.
  * Coroutines 1.7.0 and above.
  * AtomicFu 0.18.3 and above.
  * The new memory model only. See https://github.com/realm/realm-kotlin#kotlin-memory-model-and-coroutine-compatibility
* Minimum Kbson 0.3.0.
* Minimum Gradle version: 6.8.3.
* Minimum Android Gradle Plugin version: 4.1.3.
* Minimum Android SDK: 16.

### Internal
* Updated to Realm Core 13.15.2, commit b8f3244a316f512ad48c761e11e4a135f729ad23.
* Bumped Android Gradle Version to 7.3.1.
* Add bundle ID sync connection parameter.
* Enabled profiling for unit test modules.


## 1.9.1 (2023-06-08)

### Breaking Changes
* None.

### Enhancements
* None.

### Fixed
* Deleting `RealmResults` created by `by backlinks()` would crash with `Cannot delete custom Deleteable objects: ObjectBoundRealmResults`. (Issue [#1413](https://github.com/realm/realm-kotlin/issues/1413)) 
* Incremental compilation in combination with `@PersistedName` on model class names could result in schema errors when opening the Realm (Issue [#1401](https://github.com/realm/realm-kotlin/issues/1401)).
* [Sync] Native crash if a server error was reported while using `SyncConfiguration.waitForInitialRemoteData()`. (Issue [#1401](https://github.com/realm/realm-kotlin/issues/1401))

### Compatibility
* File format: Generates Realms with file format v23.
* Realm Studio 13.0.0 or above is required to open Realms created by this version.
* This release is compatible with the following Kotlin releases:
  * Kotlin 1.8.0 and above. The K2 compiler is not supported yet.
  * Ktor 2.1.2 and above.
  * Coroutines 1.6.4 and above.
  * AtomicFu 0.18.3 and above.
  * The new memory model only. See https://github.com/realm/realm-kotlin#kotlin-memory-model-and-coroutine-compatibility
* Minimum Kbson 0.3.0.
* Minimum Gradle version: 6.8.3.
* Minimum Android Gradle Plugin version: 4.1.3.
* Minimum Android SDK: 16.

### Internal
* None.


## 1.9.0 (2023-05-23)

This release bumps the minimum supported version of Kotlin from 1.7.20 to 1.8.0. This also impact the minimum supported version of the Android Gradle Plugin and Gradle. See the Compatibility seection for more information.

### Breaking Changes
* None.

### Enhancements
* Realm objects now support ignoring delegated properties. (Issue [#1377](https://github.com/realm/realm-kotlin/pull/1386))
* Support for simple token full-text search using `@FullText` on `String` properties. Read the documentation on `@FullText` for more info. (Issue [#1368](https://github.com/realm/realm-kotlin/pull/1368))
* Support for initialization of a realm file with a bundled realm through `RealmConfiguration.Builder(...).initialRealmFile(...)` and `SyncConfiguration.Builder(...).initialRealmFile(...)`. (Issue [#577](https://github.com/realm/realm-kotlin/issues/577))
* [Sync] The new sync exception `CompensatingWriteException` will be thrown in the `SyncSession.ErrorHandler` when the server undoes one or more client writes. (Issue [#1372](https://github.com/realm/realm-kotlin/issues/1372))
* [Sync] Added experimental full document serialization support on Credentials with a Custom Function, App Services Function calls, user profile, and custom data. (Issue [#1355](https://github.com/realm/realm-kotlin/pull/1355))

### Fixed
* User exceptions now propagate correctly out from `RealmMigration` and `CompactOnLaunchCallback` instead of just resulting in a generic *User-provided callback failed* `RuntimeException`. (Issue [#1228](https://github.com/realm/realm-kotlin/issues/1228))
* The default compact-on-launch callback trigger 50% or more of the space could be reclaimed was reversed. (Issue [#1380](https://github.com/realm/realm-kotlin/issues/1380))
* Objects that were renamed using `@PersistedName` couldn't be referenced as a direct link in a model class. (Issue [#1377](https://github.com/realm/realm-kotlin/issues/1377))
* [Sync] `BsonEncoder` now allows converting numerical values with precision loss.

### Compatibility
* File format: Generates Realms with file format v23.
* Realm Studio 13.0.0 or above is required to open Realms created by this version.
* This release is compatible with the following Kotlin releases:
  * Kotlin 1.8.0 and above. The K2 compiler is not supported yet.
  * Ktor 2.1.2 and above.
  * Coroutines 1.6.4 and above.
  * AtomicFu 0.18.3 and above.
  * The new memory model only. See https://github.com/realm/realm-kotlin#kotlin-memory-model-and-coroutine-compatibility
* Minimum Kbson 0.3.0.
* Minimum Gradle version: 6.8.3.
* Minimum Android Gradle Plugin version: 4.1.3.
* Minimum Android SDK: 16.

### Internal
* Updated to Realm Core 13.11.0, commit d8721d7baec39571e7e5373c3f407a50d144307e.
* Updated to Sync Protocol version 9. 
* Updated BAAS test server to v2023-05-15.
* Updated R8 used by tests to 4.0.48.

### Contributors
*  [Tim Klingeleers](https://github.com/Mardaneus86) for fixing the default `compactOnLaunch` logic. 


## 1.8.0 (2023-05-01)

### Breaking Changes
* `RealmLog` is now a global singleton shared between all Realm API's. Previously log configuration happened using the `log` builder method on `AppConfiguration`, `SyncConfiguration` or `RealmConfiguration`. These API's are still present and for apps only using a single Atlas App ID, the behaviour is the same. For apps that have configured multiple Atlas App ID's, it will no longer be possible to configure different log levels and loggers for each app. Instead, the last `AppConfiguration` created will override the logger configuration from other `AppConfiguration`s.

### Enhancements
* Multiple processes can now access the same encrypted Realm instead of throwing `Encrypted interprocess sharing is currently unsupported`. (Core Issue [#1845](https://github.com/realm/realm-core/issues/1845))
* Added a public `RealmLog` class that replaces `AppConfiguration.Builder.log()`. (Issue [#1347](https://github.com/realm/realm-kotlin/pull/1347))
* Realm logs will now contain more debug information from the underlying database when `LogLevel.DEBUG` or below is enabled.
* Avoid tracking unreferenced realm versions through the garbage collector. (Issue [#1234](https://github.com/realm/realm-kotlin/issues/1234))
* `Realm.compactRealm(configuration)` has been added as way to compact a Realm file without having to open it. (Issue [#571](https://github.com/realm/realm-kotlin/issues/571))
* `@PersistedName` is now also supported on model classes. (Issue [#1138](https://github.com/realm/realm-kotlin/issues/1138))
* [Sync] All tokens, passwords and custom function arguments are now obfuscated by default, even if `LogLevel` is set to DEBUG, TRACE or ALL. (Issue [#410](https://github.com/realm/realm-kotlin/issues/410))
* [Sync] Add support for `App.authenticationChangeAsFlow()` which make it possible to listen to authentication changes like "LoggedIn", "LoggedOut" and "Removed" across all users of the app. (Issue [#749](https://github.com/realm/realm-kotlin/issues/749)).
* [Sync] Support for migrating from Partition-based to Flexible Sync automatically on the device if the server has migrated to Flexible Sync. ([Core Issue #6554](https://github.com/realm/realm-core/issues/6554))

### Fixed
* Querying a `RealmList` or `RealmSet` with more than eight entries with a list of values could result in a SIGABRT. (Issue [#1183](https://github.com/realm/realm-kotlin/issues/1183))

### Compatibility
* File format: Generates Realms with file format v23.
* Realm Studio 13.0.0 or above is required to open Realms created by this version.
* This release is compatible with the following Kotlin releases:
  * Kotlin 1.7.20 and above.
  * Ktor 2.1.2 and above.
  * Coroutines 1.6.4 and above.
  * AtomicFu 0.18.3 and above.
  * The new memory model only. See https://github.com/realm/realm-kotlin#kotlin-memory-model-and-coroutine-compatibility
* Minimum Gradle version: 6.7.1.
* Minimum Android Gradle Plugin version: 4.0.0.
* Minimum Android SDK: 16.

### Internal
* Updated to Realm Core 13.10.0, commit 7b9ab24d631437364dbe955ac3ea1f550b26cf10.


## 1.7.1 (2023-04-19)

### Breaking Changes
* None.

### Enhancements
* None.
 
### Fixed
* Fix compilation issue with Kotlin 1.8.20. (Issue [1346](https://github.com/realm/realm-kotlin/issues/1346))
* [Sync] Client Reset on JVM on Linux would crash with `No built-in scheduler implementation for this platform. Register your own with Scheduler::set_default_factory()`
* [Sync] Return correct provider for JWT-authenticated users. (Issue [#1350](https://github.com/realm/realm-kotlin/issues/1350))

### Compatibility
* File format: Generates Realms with file format v23.
* Realm Studio 13.0.0 or above is required to open Realms created by this version.
* This release is compatible with the following Kotlin releases:
  * Kotlin 1.7.20 and above.
  * Ktor 2.1.2 and above.
  * Coroutines 1.6.4 and above.
  * AtomicFu 0.18.3 and above.
  * The new memory model only. See https://github.com/realm/realm-kotlin#kotlin-memory-model-and-coroutine-compatibility
* Minimum Gradle version: 6.7.1.
* Minimum Android Gradle Plugin version: 4.0.0.
* Minimum Android SDK: 16.

### Internal
* None.


## 1.7.0 (2023-03-15)

### Breaking Changes
* None.

### Enhancements
* Upgrade OpenSSL from 3.0.7 to 3.0.8.
* Model classes with types not supported by Realm will now fail at compile time instead of logging a debug message. This error can be suppressed by using the `@Ignore` annotation. (Issue [#1226](https://github.com/realm/realm-kotlin/issues/1226))
* Wrong use of `val` for persisted properties will now throw a compiler time error, instead of crashing at runtime. (Issue [#1306](https://github.com/realm/realm-kotlin/issues/1306))
* Add support for querying on RealmSets containing objects with `RealmSet.query(...)`.  (Issue [#1037](https://github.com/realm/realm-kotlin/issues/1258))
* Added support for `RealmDictionary` in model classes. `RealmDictionary` is a `Map` of strings to values. Contrary to `RealmSet` and `RealmList` it is possible to store nullable objects/embedded objects in this data structure. See the class documentation for more details. (Issue [#537](https://github.com/realm/realm-kotlin/issues/537))
* Add Realm datatypes serialization support with `Kserializer`. Serializers can be found in `io.realm.kotlin.serializers`. (Issue [#1283](https://github.com/realm/realm-kotlin/pull/1283))
* [Sync] Add support for setting App Services connection identifiers through `AppConfiguration.appName` and `AppConfiguration.appVersion`, making it easier to identify connections in the server logs. (Issue (#407)[https://github.com/realm/realm-kotlin/issues/407])
* [Sync] Added `RecoverUnsyncedChangesStrategy`, an alternative automatic client reset strategy that tries to automatically recover any unsynced data from the client.
* [Sync] Added `RecoverOrDiscardUnsyncedChangesStrategy`, an alternative automatic client reset strategy that tries to automatically recover any unsynced data from the client, and discards any unsynced data if recovery is not possible. This is now the default policy.
 
### Fixed
* Fixed implementation of `RealmSet.iterator()` to throw `ConcurrentModificationException`s when the underlying set has been modified while iterating over it. (Issue [#1220](https://github.com/realm/realm-kotlin/issues/1220))
* Accessing an invalidated `RealmResults` now throws an `IllegalStateException` instead of a `RealmException`. (Issue [#1188](https://github.com/realm/realm-kotlin/pull/1188))
* Opening a Realm with a wrong encryption key or corrupted now throws an `IllegalStateException` instead of a `IllegalArgumentException`. (Issue [#1188](https://github.com/realm/realm-kotlin/pull/1188))
* Trying to convert to a Flexible Sync Realm with Flexible Sync disabled throws a `IllegalStateException` instead of a `IllegalArgumentException`. (Issue [#1188](https://github.com/realm/realm-kotlin/pull/1188))
* Fix missing initial flow events when registering for events while updating the realm. (Issue [#1151](https://github.com/realm/realm-kotlin/issues/1151))
* Emit deletion events and terminate flow when registering for notifications on outdated entities instead of throwing. (Issue [#1233](https://github.com/realm/realm-kotlin/issues/1233))
* [Sync] Close the thread associated with the Device Sync connection when closing the Realm. (Issue (https://github.com/realm/realm-kotlin/issues/1290)[#1290])

### Compatibility
* File format: Generates Realms with file format v23.
* Realm Studio 13.0.0 or above is required to open Realms created by this version.
* This release is compatible with the following Kotlin releases:
  * Kotlin 1.7.20 and above.
  * Ktor 2.1.2 and above.
  * Coroutines 1.6.4 and above.
  * AtomicFu 0.18.3 and above.
  * Kotlin Serialization 1.4.0 and above
  * The new memory model only. See https://github.com/realm/realm-kotlin#kotlin-memory-model-and-coroutine-compatibility
* Minimum Gradle version: 6.7.1.
* Minimum Android Gradle Plugin version: 4.0.0.
* Minimum Android SDK: 16.

### Internal
* Updated to Realm Core 13.5.0, commit 37cc58865648f343f7d6e538d45980e7f2351211.


## 1.6.2 (2023-03-14)

### Breaking Changes
* None.

### Enhancements
* None.

### Fixed
* Returning invalid objects from `Realm.write` would throw an `IllegalStateException`. (Issue [#1300](https://github.com/realm/realm-kotlin/issues/1300))
* Compatibility with Realm Java when using the `io.realm.RealmObject` abstract class. (Issue [#1278](https://github.com/realm/realm-kotlin/issues/1278))
* Compiler error when multiple fields have `@PersistedName`-annotations that match they Kotlin name. (Issue [#1240](https://github.com/realm/realm-kotlin/issues/1240))
* RealmUUID would throw an `ClassCastException` when comparing with an object instance of a different type. (Issue [#1288](https://github.com/realm/realm-kotlin/issues/1288))
* Compiler error when using Kotlin 1.8.0 and Compose for desktop 1.3.0. (Issue [#1296](https://github.com/realm/realm-kotlin/issues/1296))
* [Sync] `SyncSession.downloadAllServerChange()` and `SyncSession.uploadAllLocalChanges()` was reversed.

### Compatibility
* File format: Generates Realms with file format v23.
* Realm Studio 13.0.0 or above is required to open Realms created by this version.
* This release is compatible with the following Kotlin releases:
  * Kotlin 1.7.20 and above.
  * Ktor 2.1.2 and above.
  * Coroutines 1.6.4 and above.
  * AtomicFu 0.18.3 and above.
  * The new memory model only. See https://github.com/realm/realm-kotlin#kotlin-memory-model-and-coroutine-compatibility
* Minimum Gradle version: 6.7.1.
* Minimum Android Gradle Plugin version: 4.0.0.
* Minimum Android SDK: 16.

### Internal
* None.


## 1.6.1 (2023-02-02)

### Breaking Changes
* None.

### Enhancements
* None.

### Fixed
* Allow defining properties with the field name as the persisted name. ([#1240](https://github.com/realm/realm-kotlin/issues/1240))
* Fix compilation error when accessing Realm Kotlin model classes from Java code. ([#1256](https://github.com/realm/realm-kotlin/issues/1256))

### Compatibility
* File format: Generates Realms with file format v23.
* Realm Studio 13.0.0 or above is required to open Realms created by this version.
* This release is compatible with the following Kotlin releases:
  * Kotlin 1.7.20 and above.
  * Ktor 2.1.2 and above.
  * Coroutines 1.6.4 and above.
  * AtomicFu 0.18.3 and above.
  * The new memory model only. See https://github.com/realm/realm-kotlin#kotlin-memory-model-and-coroutine-compatibility
* Minimum Gradle version: 6.7.1.
* Minimum Android Gradle Plugin version: 4.0.0.
* Minimum Android SDK: 16.

### Internal
* None.


## 1.6.0 (2023-01-25)

This release will bump the Realm file format from version 22 to 23. Opening a file with an older format will automatically upgrade it. Downgrading to a previous file format is not possible.

### Breaking Changes
* None.

### Enhancements
* OpenSSL has been upgraded from from 1.1.1n to 3.0.7.
* Added support for `RealmAny` as supported field in model classes. A `RealmAny` is used to represent a polymorphic Realm value or Realm Object, is indexable but cannot be used as a primary key.
* Add support for `Decimal128` as supported field in model classes. (Issue [#653](https://github.com/realm/realm-kotlin/issues/653))
* Realm will now use a lot less memory and disk space when different versions of realm objects are used. ([Core Issue #5440](https://github.com/realm/realm-core/pull/5440))
* Realm will now continuously track and reduce the size of the Realm file when it is in use rather that only when opening the file with `Configuration.compactOnLaunch` enabled. ([Core Issue #5754](https://github.com/realm/realm-core/issues/5754))
* Add support for `Realm.copyFromRealm()`. All RealmObjects, RealmResults, RealmList and RealmSets now also have a `copyFromRealm()` extension method.
* Add support for querying on RealmLists containing objects with `RealmList.query(...)`.  (Issue [#1037](https://github.com/realm/realm-kotlin/issues/1037))
* Add better error messages when inheriting `RealmObject` with unsupported class types. (Issue [#1086](https://github.com/realm/realm-kotlin/issues/1086))
* Added support for reverse relationships on Embedded objects through the `EmbeddedRealmObject.parent()` extension function. (Issue [#1141](https://github.com/realm/realm-kotlin/pull/1141))
* Added support for reverse relationships through the `backlinks` delegate on `EmbeddedObjects`. See the function documentation for more details. (Issue [#1134](https://github.com/realm/realm-kotlin/issues/1134))
* Added support for `@PersistedName` annotations for mapping a Kotlin field name to the underlying field name persisted in the Realm. (Issue [#590](https://github.com/realm/realm-kotlin/issues/590))
* [Sync] `App.close()` have been added so it is possible to close underlying ressources used by the app instance.
* [Sync] Add support for progress listeners with `SyncSession.progressAsFlow(...)`. (Issue [#428](https://github.com/realm/realm-kotlin/issues/428))lin/issues/1086))
* [Sync] `Realm.writeCopyTo(syncConfig)` now support copying a Flexible Sync Realm to another Flexible Sync Realm. 
* [Sync] Added support for App functions, see documentation for more details. (Issue [#1110](https://github.com/realm/realm-kotlin/pull/1110))
* [Sync] Added support for custom App Services Function authentication. (Issue [#741](https://github.com/realm/realm-kotlin/issues/741))
* [Sync] Add support for accessing user auth profile metadata and custom data through the extension functions 'User.profileAsBsonDocument()' and 'User.customDataAsBsonDocument()'. (Issue [#750](https://github.com/realm/realm-kotlin/pull/750))
* [Sync] Add support for `App.callResetPasswordFunction` (Issue [#744](https://github.com/realm/realm-kotlin/issues/744))
* [Sync] Add support for connection state and connection state change listerners with `SyncSession.connectionState` and `SyncSession.connectionStateAsFlow(). (Issue [#429](https://github.com/realm/realm-kotlin/issues/429))

### Fixed
* Fix missing `Realm.asFlow()`-events from remote updates on synced realms. (Issue [#1070](https://github.com/realm/realm-kotlin/issues/1070))
* Windows binaries for JVM did not statically link the C++ runtime, which could lead to crashes if it wasn't preinstalled. (Issue [#1211](https://github.com/realm/realm-kotlin/pull/1211))
* Internal dispatcher threads would leak when closing Realms. (Issue [#818](https://github.com/realm/realm-kotlin/issues/818))
* Realm finalizer thread would prevent JVM main thread from exiting. (Issue [#818](https://github.com/realm/realm-kotlin/issues/818))
* `RealmUUID` did not calculate the correct `hashCode`, so putting it in a `HashSet` resulted in duplicates.
* JVM apps on Mac and Linux would use a native file built in debug mode, making it slower than needed. The correct native binary built in release mode is now used. Windows was not affected. (Issue [#1124](https://github.com/realm/realm-kotlin/pull/1124))
* `RealmUUID.random()` would generate the same values when an app was re-launched from Android Studio during development. (Issue [#1123](https://github.com/realm/realm-kotlin/pull/1123)) 
* Complete flows with an IllegalStateException instead of crashing when notifications cannot be delivered due to insufficient channel capacity (Issue [#1147](https://github.com/realm/realm-kotlin/issues/1147))
* Prevent "Cannot listen for changes on a deleted Realm reference"-exceptions when notifier is not up-to-date with newest updates from write transaction.
* [Sync] Custom loggers now correctly see both normal and sync events. Before, sync events were just logged directly to LogCat/StdOut.
* [Sync] When a `SyncSession` was paused using `SyncSession.pause()`, it would sometimes automatically resume the session. `SyncSession.State.PAUSED` has been added, making it explicit when a session is paused. (Core Issue [#6085](https://github.com/realm/realm-core/issues/6085))

### Compatibility
* File format: Generates Realms with file format v23.
* Realm Studio 13.0.0 or above is required to open Realms created by this version.
* This release is compatible with the following Kotlin releases:
  * Kotlin 1.7.20 and above.
  * Ktor 2.1.2 and above.
  * Coroutines 1.6.4 and above.
  * AtomicFu 0.18.3 and above.
  * The new memory model only. See https://github.com/realm/realm-kotlin#kotlin-memory-model-and-coroutine-compatibility
* Minimum Gradle version: 6.7.1.
* Minimum Android Gradle Plugin version: 4.0.0.
* Minimum Android SDK: 16.

### Internal
* Updated to Realm Core 13.2.0, commit 5a119d8cb2eaac60c298532af2c9ae789af0c9e6.
* Updated to require Swig 4.1.0.
* Updated AndroidxStartup to 1.1.1.
* Updated to Kbson 0.2.0.
* `io.realm.kotlin.types.ObjectId` now delegates all responsibility to `org.mongodb.kbson.ObjectId` while maintaining the interface.
* Added JVM test wrapper as a workaround for https://youtrack.jetbrains.com/issue/KT-54634
* Use Relinker when loading native libs on Android.


## 1.5.2 (2023-01-10)

### Breaking Changes
* None.

### Enhancements
* None.

### Fixed
* Fixed various proguard issues. (Issue [#1150](https://github.com/realm/realm-kotlin/issues/1150))
* Fixed bug when creating `RealmInstant` instaces with `RealmInstant.now()` in Kotlin Native. (Issue [#1182](https://github.com/realm/realm-kotlin/issues/1182))
* Allow `@Index` on `Boolean` fields. (Issue [#1193](https://github.com/realm/realm-kotlin/issues/1193))
* Fixed issue with spaces in realm file path on iOS (Issue [#1194](https://github.com/realm/realm-kotlin/issues/1194))

### Compatibility
* This release is compatible with the following Kotlin releases:
  * Kotlin 1.7.20 and above.
  * Ktor 2.1.2 and above.
  * Coroutines 1.6.4 and above.
  * AtomicFu 0.18.3 and above.
  * The new memory model only. See https://github.com/realm/realm-kotlin#kotlin-memory-model-and-coroutine-compatibility
* Minimum Gradle version: 6.7.1.
* Minimum Android Gradle Plugin version: 4.0.0.
* Minimum Android SDK: 16.

### Internal
* Updated to Gradle 7.6.


## 1.5.1 (2022-12-12)

### Breaking Changes
* None.

### Enhancements
* None.

### Fixed
* Fixed problem with KBSON using reservered keywords in Swift. (Issue [#1153](https://github.com/realm/realm-kotlin/issues/))
* Fixed database corruption and encryption issues on apple platforms. (Issue [#5076](https://github.com/realm/realm-js/issues/5076))
* Fixed 1.8.0-Beta/RC compatibility. (Issue [#1159](https://github.com/realm/realm-kotlin/issues/1159)
* [Sync] Bootstraps will not be applied in a single write transaction - they will be applied 1MB of changesets at a time. (Issue [#5999](https://github.com/realm/realm-core/pull/5999)).
* [Sync] Fixed a race condition which could result in operation cancelled errors being delivered to `Realm.open` rather than the actual sync error which caused things to fail. (Issue [#5968](https://github.com/realm/realm-core/pull/5968)).

### Compatibility
* This release is compatible with the following Kotlin releases:
  * Kotlin 1.7.20 and above.
  * Ktor 2.1.2 and above.
  * Coroutines 1.6.4 and above.
  * AtomicFu 0.18.3 and above.
  * The new memory model only. See https://github.com/realm/realm-kotlin#kotlin-memory-model-and-coroutine-compatibility
* Minimum Gradle version: 6.7.1.
* Minimum Android Gradle Plugin version: 4.0.0.
* Minimum Android SDK: 16.

### Internal
* Updated to Realm Core 12.12.0, commit 292f534a8ae687a86d799b14e06a94985e49c3c6.
* Updated to KBSON 0.2.0
* Updated to require Swig 4.1.0.


## 1.5.0 (2022-11-11)

### Breaking Changes
* None.

### Enhancements
* Fixed error when using Realm object as query argument. Issue[#1098](https://github.com/realm/realm-kotlin/issues/1098)
* Realm will now use `System.loadLibrary()` first when loading native code on JVM, adding support for 3rd party JVM installers. If this fails, it will fallback to the current method of extracting and loading the native library from the JAR file. (Issue [#1105](https://github.com/realm/realm-kotlin/issues/1105)).
* Added support for in-memory Realms.
* Added support for reverse relationships through the `backlinks` delegate. See the function documentation for more details. (Issue [#1021](https://github.com/realm/realm-kotlin/pull/1021))
* Added support for `BsonObjectId` and its typealias `org.mongodb.kbson.ObjectId` as a replacement for `ObjectId`. `io.realm.kotlin.types.ObjectId` is still functional but has been marked as deprecated.
* [Sync] Added support for `BsonObjectId` as partition value.
* [Sync] Exposed `configuration` and `user` on `SyncSession`. (Issue [#431](https://github.com/realm/realm-kotlin/issues/431))
* [Sync] Added support for encrypting the user metadata used by Sync. (Issue [#413](https://github.com/realm/realm-kotlin/issues/413))
* [Sync] Added support for API key authentication. (Issue [#432](https://github.com/realm/realm-kotlin/issues/432))

### Fixed
* Close underlying realm if it is no longer referenced by any Kotlin object. (Issue [#671](https://github.com/realm/realm-kotlin/issues/671))
* Fixes crash during migration if Proguard was enabled. (Issue [#1106](https://github.com/realm/realm-kotlin/issues/1106))
* Adds missing Proguard rules for Embedded objects. (Issue [#1106](https://github.com/realm/realm-kotlin/issues/1107))

### Compatibility
* This release is compatible with the following Kotlin releases:
  * Kotlin 1.7.20 and above.
  * Ktor 2.1.2 and above.
  * Coroutines 1.6.4 and above.
  * AtomicFu 0.18.3 and above.
  * The new memory model only. See https://github.com/realm/realm-kotlin#kotlin-memory-model-and-coroutine-compatibility
* Minimum Gradle version: 6.7.1.
* Minimum Android Gradle Plugin version: 4.0.0.
* Minimum Android SDK: 16.

### Internal
* Added dependency Kbson 0.1.0.
* Updated to use hierarchical multi platform project structure.
* Updated to Realm Core 12.11.0, commit 3d5ff9b5e47c5664c4c5611cdfd22fd15e451b55.
* Updated to Detekt 1.22.0-RC2.


## 1.4.0 (2022-10-17)

### Breaking Changes
* Minimum Kotlin version has been raised from 1.6.10 to 1.7.20.
* Support for the original (old) memory model on Kotlin Native has been dropped. Only the new Kotlin Native memory model is supported.  
* Minimum Gradle version has been raised from 6.1.1 to 6.7.1.
* Minimum Ktor version has been raised from 1.6.8 to 2.1.2.

### Enhancements
* [Sync] The sync variant `io.realm.kotlin:library-sync:1.4.0`, now support Apple Silicon targets, ie. `macosArm64()`, `iosArm64()` and `iosSimulatorArm64`.

### Fixed
* [Sync] Using the SyncSession after receiving changes from the server would sometimes crash. Issue [#1068](https://github.com/realm/realm-kotlin/issues/1068)

### Compatibility
* This release is compatible with the following Kotlin releases:
  * Kotlin 1.7.20 and above.
  * Ktor 2.1.2 and above.
  * Coroutines 1.6.4 and above.
  * AtomicFu 0.18.3 and above.
  * The new memory model only. See https://github.com/realm/realm-kotlin#kotlin-memory-model-and-coroutine-compatibility
* Minimum Gradle version: 6.7.1.
* Minimum Android Gradle Plugin version: 4.0.0.
* Minimum Android SDK: 16.

### Internal
* Updated to Kotlin 1.7.20.
* Updated to Coroutines 1.6.4.
* Updated to AtomicFu 0.18.3.
* Updated to Kotlin Serialization 1.4.0.
* Updated to KotlinX DateTime 0.4.0.
* Updated to okio 3.2.0.
* Ktor now uses the OkHttp engine on Android/JVM.
* Ktor now uses the Darwin engine on Native.


## 1.3.0 (2022-10-10)

### Breaking Changes
* None.

### Enhancements
* Support for `MutableRealm.deleteAll()`.
* Support for `MutableRealm.delete(KClass)`.
* Support for `DynamicMutableRealm.deleteAll()`.
* Support for `DynamicMutableRealm.delete(className)`.
* Support for `RealmInstant.now()`
* [Sync] Support for `User.getProviderType()`.
* [Sync] Support for `User.getAccessToken()`.
* [Sync] Support for `User.getRefreshToken()`.
* [Sync] Support for `User.getDeviceId()`.

### Fixed
* [Sync] Using `SyncConfiguration.Builder.waitForInitialRemoteDataOpen()` is now much faster if the server realm contains a lot of data. Issue [])_

### Compatibility
* This release is compatible with:
  * Kotlin 1.6.10 - 1.7.10. 1.7.20 support is tracked here: https://github.com/realm/realm-kotlin/issues/1024
  * Ktor 1.6.8. Ktor 2 support is tracked here: https://github.com/realm/realm-kotlin/issues/788
  * Coroutines 1.6.0-native-mt. Also compatible with Coroutines 1.6.0 but requires enabling of the new memory model and disabling of freezing, see https://github.com/realm/realm-kotlin#kotlin-memory-model-and-coroutine-compatibility for details on that.
  * AtomicFu 0.17.0 and above.
* Minimum Gradle version: 6.1.1.
* Minimum Android Gradle Plugin version: 4.0.0.
* Minimum Android SDK: 16.

### Internal
* None.


## 1.2.0 (2022-09-30)

### Breaking Changes
* `RealmResults.query()` now returns a `RealmQuery` instead of a `RealmResults`.

### Enhancements
* Added support for `MutableRealmInt` in model classes. The new type behaves like a reference to a `Long`, but also supports `increment` and `decrement` methods. These methods implement a conflict-free replicated data type, whose value will converge even when changed across distributed devices with poor connections.
* [Sync] Support for `User.linkCredentials()`.
* [Sync] Support for `User.identities`, which will return all login types available to the user.
* [Sync] `User.id` as a replacement for `User.identity`. `User.identity` has been marked as deprecated.

### Fixed
* Classes using `RealmObject` or `EmbeddedRealmObject` as a generics type would be modified by the compiler plugin causing compilation errors. (Issue [981] (https://github.com/realm/realm-kotlin/issues/981))
* Ordering not respected for `RealmQuery.first()`. (Issue [#953](https://github.com/realm/realm-kotlin/issues/953))
* Sub-querying on a RealmResults ignored the original filter. (Issue [#998](https://github.com/realm/realm-kotlin/pull/998))
* `RealmResults.query()` semantic returning `RealmResults` was wrong, the return type should be a `RealmQuery`. (Issue [#1013](https://github.com/realm/realm-kotlin/pull/1013))
* Crash when logging messages with formatting specifiers. (Issue [#1034](https://github.com/realm/realm-kotlin/issues/1034))

### Compatibility
* This release is compatible with:
  * Kotlin 1.6.10 - 1.7.10. 1.7.20 support is tracked here: https://github.com/realm/realm-kotlin/issues/1024
  * Ktor 1.6.8. Ktor 2 support is tracked here: https://github.com/realm/realm-kotlin/issues/788
  * Coroutines 1.6.0-native-mt. Also compatible with Coroutines 1.6.0 but requires enabling of the new memory model and disabling of freezing, see https://github.com/realm/realm-kotlin#kotlin-memory-model-and-coroutine-compatibility for details on that.
  * AtomicFu 0.17.0 and above.
* Minimum Gradle version: 6.1.1.
* Minimum Android Gradle Plugin version: 4.0.0.
* Minimum Android SDK: 16.

### Internal
* Updated to Realm Core 12.7.0, commit 18abbb4e9dc268620fa499923a92921bf26db8c6.
* Updated to Kotlin Compile Testing 1.4.9.


## 1.1.0 (2022-08-23)

### Breaking Changes
* None.

### Enhancements
* Added support for `RealmSet` in model classes. `RealmSet` is a collection of unique elements. See the class documentation for more details.
* Added support for `UUID` through a new property type: `RealmUUID`.
* Support for `Realm.writeCopyTo(configuration)`.
* [Sync] Add support for `User.delete()`, making it possible to delete user data on the server side (Issue [#491](https://github.com/realm/realm-kotlin/issues/491)).
* [Sync] It is now possible to create multiple anonymous users by specifying `Credentials.anonymous(reuseExisting = false)` when logging in to an App.

### Fixed
* `Realm.deleteRealm(config)` would throw an exception if the file didn't exist.
* Returning deleted objects from `Realm.write` and `Realm.writeBlocking` threw a non-sensical `NullPointerException`. Returning such a value is not allowed and now throws an `IllegalStateException`. (Issue [#965](https://github.com/realm/realm-kotlin/issues/965))
* [Sync] AppErrors and SyncErrors with unmapped category or error codes caused a crash. (Issue [951] (https://github.com/realm/realm-kotlin/pull/951))

### Compatibility
* This release is compatible with:
  * Kotlin 1.6.10 and above.
  * Coroutines 1.6.0-native-mt. Also compatible with Coroutines 1.6.0 but requires enabling of the new memory model and disabling of freezing, see https://github.com/realm/realm-kotlin#kotlin-memory-model-and-coroutine-compatibility for details on that.
  * AtomicFu 0.17.0.
* Minimum Gradle version: 6.1.1.  
* Minimum Android Gradle Plugin version: 4.0.0.
* Minimum Android SDK: 16.

### Internal
* Updated to Realm Core 12.5.1, commit 6f6a0f415bd33cf2ced4467e36a47f7c84f0a1d7.
* Updated to Gradle 7.5.1.
* Updated to Android Gradle Plugin 7.2.2.
* Updated to CMake 3.22.1
* Updated to Android targetSdk 33.
* Updated to Android compileSdkVersion 33.
* Updated to Android Build Tools 33.0.0.
* Updated to Android NDK 23.2.8568313.


## 1.0.2 (2022-08-05)

### Breaking Changes
* None.

### Enhancements
* None.

### Fixed
* Missing proguard configuration for `CoreErrorUtils`. (Issue [#942](https://github.com/realm/realm-kotlin/issues/942))
* [Sync] Embedded Objects could not be added to the schema for `SyncConfiguration`s. (Issue [#945](https://github.com/realm/realm-kotlin/issues/945)).

### Compatibility
* This release is compatible with:
  * Kotlin 1.6.10 and above.
  * Coroutines 1.6.0-native-mt. Also compatible with Coroutines 1.6.0 but requires enabling of the new memory model and disabling of freezing, see https://github.com/realm/realm-kotlin#kotlin-memory-model-and-coroutine-compatibility for details on that.
  * AtomicFu 0.17.0.
* Minimum Gradle version: 6.1.1.  
* Minimum Android Gradle Plugin version: 4.0.0.
* Minimum Android SDK: 16.

### Internal
* None.


## 1.0.1 (2022-07-07)

### Breaking Changes
* None.

### Enhancements
* Added support for `ByteArray`. ([#584](https://github.com/realm/realm-kotlin/issues/584))

### Fixed
* Fixed JVM memory leak when passing string to C-API. (Issue [#890](https://github.com/realm/realm-kotlin/issues/890))
* Fixed crash present on release-mode apps using Sync due to missing Proguard exception for `ResponseCallback`.
* The compiler plugin did not set the generic parameter correctly for an internal field inside model classes. This could result in other libraries that operated on the source code throwing an error of the type: `undeclared type variable: T`. (Issue [#901](https://github.com/realm/realm-kotlin/issues/901))
* String read from a realm was mistakenly treated as zero-terminated, resulting in strings with `\0`-characters to be truncated when read. Inserting data worked correctly. (Issue [#911](https://github.com/realm/realm-kotlin/issues/911))
* [Sync] Fix internal ordering of `EmailPasswordAuth.resetPassword(...)` arguments. (Issue [#885](https://github.com/realm/realm-kotlin/issues/885))
* [Sync] Sync error events not requiring a Client Reset incorrectly assumed they had to include a path to a recovery Realm file. (Issue [#895](https://github.com/realm/realm-kotlin/issues/895))

### Compatibility
* This release is compatible with:
  * Kotlin 1.6.10 and above.
  * Coroutines 1.6.0-native-mt. Also compatible with Coroutines 1.6.0 but requires enabling of the new memory model and disabling of freezing, see https://github.com/realm/realm-kotlin#kotlin-memory-model-and-coroutine-compatibility for details on that.
  * AtomicFu 0.17.0.
* Minimum Gradle version: 6.1.1.  
* Minimum Android Gradle Plugin version: 4.0.0.
* Minimum Android SDK: 16.

### Internal
* None.


## 1.0.0 (2022-06-07)

### Breaking Changes
* Move all classes from package `io.realm` to `io.realm.kotlin`. This allows Realm Java and Realm Kotlin to be included in the same app without having class name conflicts. *WARNING:* While both libraries can be configured to open the same file, doing so concurrently is currently not supported and can lead to corrupted realm files.
* Updated default behavior for implicit import APIs (realm objects setters and list add/insert/set-operations) to update existing objects with similar primary key instead of throwing. (Issue [#849](https://github.com/realm/realm-kotlin/issues/849))
* Introduced `BaseRealmObject` as base interface of `RealmObject` and `DynamicRealmObject` to prepare for future embedded object support.
  * Most APIs accepts `BaseRealmObject` instead of `RealmObject`.
  * `DynamicRealmObject` no longer implements `RealmObject` but only `BaseRealmObject`
  * Besides the changes of base class of `DynamicRealmObject`, this should not require and code changes.
* Moved all modeling defining types to `io.realm.kotlin.types`
  * Moved `BaseRealmObject`, `RealmObject`, `EmbeddedObject`, `RealmList`, `RealmInstant` and `ObjectId` from `io.realm` to `io.realm.kotlin.types`
* Moved `RealmResults` from `io.realm` to `io.realm.kotlin.query`
* Reworked API for dynamic objects.
  * Support for unmanaged dynamic objects through `DynamicMutableRealmObject.create()`.
  * Replaced `DynamicMutableRealm.create()` with `DynamicMutableRealm.copyToRealm()` similar to `MutableRealm.copyToRealm()`.
* Moved `io.realm.MutableRealm.UpdatePolicy` to top-level class `io.realm.kotlin.UpdatePolicy` as it now also applies to `DynamicMutableRealm.copyToRealm()`.
* Deleted `Queryable`-interface and removed it from `RealmResults`.
* Moved extension methods on `BaseRealmObject`, `MutableRealm`, `TypedRealm`, `Realm` and `Iterable` from `io.realm` to `io.realm.kotlin.ext`
* Moved `io.realm.MutableRealm.UpdatePolicy` to top-level class `io.realm.UpdatePolicy` as it now also applies to `DynamicMutableRealm.copyToRealm()`
* All exceptions from Realm now has `RealmException` as their base class instead of `RealmCoreException` or `Exception`.
* Aligned factory methods naming. (Issue [#835](https://github.com/realm/realm-kotlin/issues/835))
  * Renamed `RealmConfiguration.with(...)` to `RealmConfiguration.create(...)`
  * Renamed `SyncConfiguration.with(...)` to `SyncConfiguration.create(...)`
  * Renamed `RealmInstant.fromEpochSeconds(...)` to `RealmInstant.from(...)`
* Reduced `DynamicMutableRealm` APIs (`copyToRealm()` and `findLatest()`) to only allow import and lookup of `DynamicRealmObject`s.

### Enhancements
* [Sync] Support for Flexible Sync through `Realm.subscriptions`. (Issue [#824](https://github.com/realm/realm-kotlin/pull/824))
* [Sync] Added support for `ObjectId` ([#652](https://github.com/realm/realm-kotlin/issues/652)). `ObjectId` can be used as a primary key in model definition.
* [Sync] Support for `SyncConfiguration.Builder.InitialData()`. (Issue [#422](https://github.com/realm/realm-kotlin/issues/422))
* [Sync] Support for `SyncConfiguration.Builder.initialSubscriptions()`. (Issue [#831](https://github.com/realm/realm-kotlin/issues/831))
* [Sync] Support for `SyncConfiguration.Builder.waitForInitialRemoteData()`. (Issue [#821](https://github.com/realm/realm-kotlin/issues/821))
* [Sync] Support for accessing and controlling the session state through `SyncSession.state`, `SyncSession.pause()` and `SyncSession.resume()`.
* [Sync] Added `SyncConfiguration.syncClientResetStrategy` which enables support for client reset via `DiscardUnsyncedChangesStrategy` for partition-based realms and `ManuallyRecoverUnsyncedChangesStrategy` for Flexible Sync realms.
* [Sync] Support `ObjectId` as a partition key.
* Support for embedded objects. (Issue [#551](https://github.com/realm/realm-kotlin/issues/551))
* Support for `RealmConfiguration.Builder.initialData()`. (Issue [#579](https://github.com/realm/realm-kotlin/issues/579))
* Preparing the compiler plugin to be compatible with Kotlin `1.7.0-RC`. (Issue [#843](https://github.com/realm/realm-kotlin/issues/843))
* Added `AppConfiguration.create(...)` as convenience method for `AppConfiguration.Builder(...).build()` (Issue [#835](https://github.com/realm/realm-kotlin/issues/835))

### Fixed
* Fix missing symbol (`___bid_IDEC_glbround`) on Apple silicon
* Creating a `RealmConfiguration` off the main thread on Kotlin Native could crash with `IncorrectDereferenceException`. (Issue [#799](https://github.com/realm/realm-kotlin/issues/799))
* Compiler error when using cyclic references in compiled module. (Issue [#339](https://github.com/realm/realm-kotlin/issues/339))

### Compatibility
* This release is compatible with:
  * Kotlin 1.6.10 and above.
  * Coroutines 1.6.0-native-mt. Also compatible with Coroutines 1.6.0 but requires enabling of the new memory model and disabling of freezing, see https://github.com/realm/realm-kotlin#kotlin-memory-model-and-coroutine-compatibility for details on that.
  * AtomicFu 0.17.0.
* Minimum Gradle version: 6.1.1.  
* Minimum Android Gradle Plugin version: 4.0.0.
* Minimum Android SDK: 16.

### Internal
* Updated to Realm Core 12.1.0, commit f8f6b3730e32dcc5b6564ebbfa5626a640cdb52a.


## 0.11.1 (2022-05-05)

### Breaking Changes
* None.

### Enhancements
* None.

### Fixed
* Fix crash in list notification listener (Issue [#827](https://github.com/realm/realm-kotlin/issues/827), since 0.11.0)

### Compatibility
* This release is compatible with:
  * Kotlin 1.6.10 and above.
  * Coroutines 1.6.0-native-mt. Also compatible with Coroutines 1.6.0 but requires enabling of the new memory model and disabling of freezing, see https://github.com/realm/realm-kotlin#kotlin-memory-model-and-coroutine-compatibility for details on that.
  * AtomicFu 0.17.0.
* Minimum Gradle version: 6.1.1.  
* Minimum Android Gradle Plugin version: 4.0.0.
* Minimum Android SDK: 16.

### Internal
* None.


## 0.11.0 (2022-04-29)

### Breaking Changes
* [Sync] `SyncConfiguration` and `SyncSession` have been moved to `io.realm.mongodb.sync`.
* [Sync] `EmailPasswordAuth` has been movedto `io.realm.mongodb.auth`.
* [Sync] Improved exception hierarchy for App and Sync exceptions. All sync/app exceptions now use `io.realm.mongodb.exceptions.AppException` as their top-level exception type. Many methods have more specialized exceptions for common errors that can be caught and reacted to. See `AppException` documentation for more details.
* [Sync] `SyncConfiguration.directory` is no longer available.
* [Sync] Removed `SyncConfiguration.partitionValue` as it exposed internal implementation details. It will be reintroduced at a later date.

### Enhancements
* [Sync] `EmailPasswordAuth` has been extended with support for: `confirmUser()`, `resendConfirmationEmail()`, `retryCustomConfirmation()`, `sendResetPasswordEmail()` and `resetPassword()`.
* [Sync] Support for new types of `Credentials`: `apiKey`, `apple`, `facebook`, `google` and `jwt`.
* [Sync] Support for the extension property `Realm.syncSession`, which returns the sync session associated with the realm.
* [Sync] Support for `SyncSession.downloadAllServerChanges()` and `SyncSession.uploadAllLocalChanges()`.
* [Sync] Support for `App.allUsers()`.
* [Sync] Support for `SyncConfiguration.with()`.
* [Sync] Support for `null` and `Integer` (along side already existing `String` and `Long`) partition values when using Partion-based Sync.
* [Sync] Support for `User.remove()`.
* [Sync] `AppConfiguration.syncRootDirectory` has been added to allow users to set the root folder containing all files used for data synchronization between the device and MongoDB Realm. (Issue [#795](https://github.com/realm/realm-kotlin/issues/795))
* Encrypted Realms now use OpenSSL 1.1.1n, up from v1.1.1g.

### Fixed
* Fix duplication of list object references when importing existing objects with `copyToRealm(..., updatePolicy = UpdatePolicy.ALL)` (Issue [#805](https://github.com/realm/realm-kotlin/issues/805))
* Bug in the encryption layer that could result in corrupted Realm files. (Realm Core Issue [#5360](https://github.com/realm/realm-core/issues/5360), since 0.10.0)

### Compatibility
* This release is compatible with:
  * Kotlin 1.6.10 and above.
  * Coroutines 1.6.0-native-mt. Also compatible with Coroutines 1.6.0 but requires enabling of the new memory model and disabling of freezing, see https://github.com/realm/realm-kotlin#kotlin-memory-model-and-coroutine-compatibility for details on that.
  * AtomicFu 0.17.0.
* Minimum Gradle version: 6.1.1.  
* Minimum Android Gradle Plugin version: 4.0.0.
* Minimum Android SDK: 16.

### Internal
* Updated to Realm Core 11.15.0, commit 9544b48e52c49e0267c3424b0b92c2f5efd5e2b9.
* Updated to Ktor 1.6.8.
* Updated to Ktlint 0.45.2.
* Rename internal synthetic variables prefix to `io_realm_kotlin_`, so deprecated prefix `$realm$` is avoided.
* Using latest Kotlin version (EAP) for the `kmm-sample` app to test compatibility with the latest/upcoming Kotlin version.


## 0.10.2 (2022-04-01)

### Breaking Changes
* None.

### Enhancements
* None.

### Fixed
* Fix query syntax errors of seemingly correct query (Issue [#683](https://github.com/realm/realm-kotlin/issues/683))
* Fix error when importing lists with existing objects through `copyToRealm` with `UpdatePolicy.ALL` (Issue [#771](https://github.com/realm/realm-kotlin/issues/771))

### Compatibility
* This release is compatible with:
  * Kotlin 1.6.10.
  * Coroutines 1.6.0-native-mt. Also compatible with Coroutines 1.6.0 but requires enabling of the new memory model and disabling of freezing, see https://github.com/realm/realm-kotlin#kotlin-memory-model-and-coroutine-compatibility for details on that.
  * AtomicFu 0.17.0.
* Minimum Gradle version: 6.1.1.  
* Minimum Android Gradle Plugin version: 4.0.0.
* Minimum Android SDK: 16.

### Internal
* None.

## 0.10.1 (2022-03-24)

### Breaking Changes
* None.

### Enhancements
* Reducing the binary size for Android dependency. (Issue [#216](https://github.com/realm/realm-kotlin/issues/216)).
* Using static c++ runtime library (stl) for Android. (Issue [#694](https://github.com/realm/realm-kotlin/issues/694)).

### Fixed
* Fix assignments to `RealmList`-properties on managed objects (Issue [#718](https://github.com/realm/realm-kotlin/issues/718))
* `iosSimulatorArm64` and `iosX64` cinterop dependencies were compiled with unnecessary additional architectures, causing a fat framework to fail with (Issue [#722](https://github.com/realm/realm-kotlin/issues/722))

### Compatibility
* This release is compatible with:
  * Kotlin 1.6.10.
  * Coroutines 1.6.0-native-mt. Also compatible with Coroutines 1.6.0 but requires enabling of the new memory model and disabling of freezing, see https://github.com/realm/realm-kotlin#kotlin-memory-model-and-coroutine-compatibility for details on that.
  * AtomicFu 0.17.0.
* Minimum Gradle version: 6.1.1.  
* Minimum Android Gradle Plugin version: 4.0.0.
* Minimum Android SDK: 16.

### Internal
* None.


## 0.10.0 (2022-03-04)

### Breaking Changes
* `RealmConfiguration.Builder.path()` has been replaced by `RealmConfiguration.Builder.directory()`, which can be combined with `RealmConfiguration.Builder.name()` to form the full path. (Issue [#346](https://github.com/realm/realm-kotlin/issues/346))
* `Realm.observe()` and `RealmObject.observe()` have been renamed to `asFlow()`.
* `RealmObject.asFlow` will throw `UnsupportedOperationException` instead of `IllegalStateException` if called on a live or dynamic object in a write transaction or in a migration.
* `RealmObject.asFlow` will throw `UnsupportedOperationException` instead of `IllegalStateException` if called on a live or dynamic object in a write transaction or in a migration.
* Removed `RealmObject.delete()` and `RealmResults.delete()`. All objects, objects specified by queries and results must be delete through `MutableRealm.delete(...)` and `DynamicMutableRealm.delete(...).
* Removed default empty schema argument for `RealmConfiguration.Builder(schema = ... )` and `SyncConfiguration.Builder(..., schema= ... )` as all configuraitons require a non-empty schema.
* Removed `RealmConfiguration.Builder.schema()`. `RealmConfiguration.Builder(schema = ...)` should be used instead.

### Enhancements
* Add support for Gradle Configuration Cache.
* Improved exception message when attempting to delete frozen objects. (Issue [#616](https://github.com/realm/realm-kotlin/issues/616))
* Added `RealmConfiguration.Builder.compactOnLaunch()`, which can be used to control if a Realm file should be compacted when opened.
* A better error message if a data class was used as model classes. (Issue [#684](https://github.com/realm/realm-kotlin/issues/684))
* A better error message if the Realm plugin was not applied to the module containing model classes. (Issue [#676](https://github.com/realm/realm-kotlin/issues/676))
* A better error message if a class is used that is not part of the schema. (Issue [#680](https://github.com/realm/realm-kotlin/issues/680))
* Add support for fine-grained notification on Realm instances. `Realm.asFlow()` yields `RealmChange` that represent the `InitialRealm` or `UpdatedRealm` states.
* Add support for fine-grained notification on Realm objects. `RealmObject.asFlow()` yields `ObjectChange` that represent the `InitialObject`, `UpdatedObject` or `DeletedObject` states.
* Add support for fine-grained notification on Realm lists. `RealmList.asFlow()` yields `ListChange` that represent the `InitialList`, `UpdatedList` or `DeletedList` states.
* Add support for fine-grained notifications on Realm query results. `RealmResults.asFlow()` yields `ResultsChange` that represent the `InitialResults` or `UpdatedResults` states.
* Add support for fine-grained notifications on `RealmSingleQuery`. `RealmSingleQuery.asFlow()` yields `SingleQueryChange` that represent the `PendingObject`, `InitialObject`, `UpdatedObject` or `DeletedObject` states.
* Add support for data migration as part of an automatic schema upgrade through `RealmConfiguration.Builder.migration(RealmMigration)` (Issue [#87](https://github.com/realm/realm-kotlin/issues/87))
* Added ability to delete objects specified by a `RealmQuery` or `RealmResults` through `MutableRealm.delete(...)` and `DynamicMutableRealm.delete(...).
* Add support for updating existing objects through `copyToRealm`. This requires them having a primary key. (Issue [#564](https://github.com/realm/realm-kotlin/issues/564))
* Added `Realm.deleteRealm(RealmConfiguration)` function that deletes the Realm files from the filesystem (Issue [#95](https://github.com/realm/realm-kotlin/issues/95)).


### Fixed
* Intermittent `ConcurrentModificationException` when running parallel builds. (Issue [#626](https://github.com/realm/realm-kotlin/issues/626))
* Refactor the compiler plugin to use API's compatible with Kotlin `1.6.20`. (Issue ([#619](https://github.com/realm/realm-kotlin/issues/619)).
* `RealmConfiguration.path` should report the full Realm path. (Issue ([#605](https://github.com/realm/realm-kotlin/issues/605)).
* Support multiple constructors in model definition (one zero arg constructor is required though). (Issue ([#184](https://github.com/realm/realm-kotlin/issues/184)).
* Boolean argument substitution in queries on iOS/macOS would crash the query. (Issue [#691](https://github.com/realm/realm-kotlin/issues/691))
* Support 32-bit Android (x86 and armeabi-v7a). (Issue ([#109](https://github.com/realm/realm-kotlin/issues/109)).
* Make updates of primary key properties throw IllegalStateException (Issue [#353](https://github.com/realm/realm-kotlin/issues/353))


### Compatibility
* This release is compatible with:
  * Kotlin 1.6.10.
  * Coroutines 1.6.0-native-mt. Also compatible with Coroutines 1.6.0 but requires enabling of the new memory model and disabling of freezing, see https://github.com/realm/realm-kotlin#kotlin-memory-model-and-coroutine-compatibility for details on that.
  * AtomicFu 0.17.0.
* Minimum Gradle version: 6.1.1.  
* Minimum Android Gradle Plugin version: 4.0.0.
* Minimum Android SDK: 16.

### Internal
* Downgraded to Gradle 7.2 as a work-around for https://youtrack.jetbrains.com/issue/KT-51325.
* Updated to Realm Core 11.10.0, commit: ad2b6aeb1fd58135a2d9bf463011e26f934390ea.


## 0.9.0 (2022-01-28)

### Breaking Changes
* `RealmResults.observe()` and `RealmList.observe()` have been renamed to `asFlow()`.
* Querying via `Realm.objects(...)` is no longer supported. Use `Realm.query(...)` instead.

### Enhancements
* Added API for inspecting the schema of the realm with `BaseRealm.schema()` ([#238](https://github.com/realm/realm-kotlin/issues/238)).
* Added support for `RealmQuery` through `Realm.query(...)` ([#84](https://github.com/realm/realm-kotlin/issues/84)).
* Added source code link to model definition compiler errors. ([#173](https://github.com/realm/realm-kotlin/issues/173))
* Support Kotlin's new memory model. Enabled in consuming project with the following gradle properties `kotlin.native.binary.memoryModel=experimental`.
* Add support for JVM on M1 (in case we're running outside Rosetta compatibility mode, example when using Azul JVM which is compiled against `aarch64`) [#629](https://github.com/realm/realm-kotlin/issues/629).

### Fixed
* Sync on jvm targets on Windows/Linux crashes with unavailable scheduler ([#655](https://github.com/realm/realm-kotlin/issues/655)).

### Compatibility
* This release is compatible with:
  * Kotlin 1.6.10.
  * Coroutines 1.6.0-native-mt. Also compatible with Coroutines 1.6.0 but requires enabling of the new memory model and disabling of freezing, see https://github.com/realm/realm-kotlin#kotlin-memory-model-and-coroutine-compatibility for details on that.
  * AtomicFu 0.17.0.
* Minimum Gradle version: 6.1.1.  
* Minimum Android Gradle Plugin version: 4.0.0.
* Minimum Android SDK: 16.

### Internal
* Updated to Gradle 7.3.3.
* Updated to Android Gradle Plugin 7.1.0.
* Updated to AndroidX JUnit 1.1.3.
* Updated to AndroidX Test 1.4.0.


## 0.8.2 (2022-01-20)

### Breaking Changes
* None.

### Enhancements
* None.

### Fixed
* The `library-base` module would try to initialize a number of `library-sync` classes for JNI lookups. These and `RealmObjectCompanion` were not being excluded from Proguard obfuscation causing release builds to crash when initializing JNI [#643](https://github.com/realm/realm-kotlin/issues/643).

### Compatibility
* This release is compatible with:
  * Kotlin 1.6.10.
  * Coroutines 1.5.2-native-mt.
  * AtomicFu 0.17.0.
* Minimum Gradle version: 6.1.1.
* Minimum Android Gradle Plugin version: 4.0.0.
* Minimum Android SDK: 16.

### Internal
* None.


## 0.8.1 (2022-01-18)

### Breaking Changes
* None.

### Enhancements
* None.

### Fixed
* Using a custom module name to fix [#621](https://github.com/realm/realm-kotlin/issues/621).
* Synchronously process project configurations to avoid exceptions when running parallel builds [#626](https://github.com/realm/realm-kotlin/issues/626).
* Update to Kotlin 1.6.10. The `Compatibility` entry for 0.8.0 stating that the project had been updated to Kotlin 1.6.10 was not correct [#640](https://github.com/realm/realm-kotlin/issues/640).

### Compatibility
* This release is compatible with:
  * Kotlin 1.6.10.
  * Coroutines 1.5.2-native-mt.
  * AtomicFu 0.17.0.
* Minimum Gradle version: 6.1.1.  
* Minimum Android Gradle Plugin version: 4.0.0.
* Minimum Android SDK: 16.

### Internal
* Updated to Kotlin 1.6.10.


## 0.8.0 (2021-12-17)

### Breaking Changes
* Reworked configuration hierarchy:
  * Separated common parts of `RealmConfiguraion` and `SyncConfiguration` into `io.realm.Configuration` to avoid polluting the base configuration with local-only options.
  * Changed `Realm.open(RealmConfiguration)` to accept new base configuration with `Realm.open(Configuration)`.
  * Removed option to build `SyncConfiguration`s with `deleteRealmIfMigrationNeeded` option.

### Enhancements
* [Sync] Added support for `User.logOut()` ([#245](https://github.com/realm/realm-kotlin/issues/245)).
* Added support for dates through a new property type: `RealmInstant`.
* Allow to pass schema as a variable containing the involved `KClass`es and build configurations non-fluently ([#389](https://github.com/realm/realm-kotlin/issues/389)).
* Added M1 support for `library-base` variant ([#483](https://github.com/realm/realm-kotlin/issues/483)).

### Fixed
* Gradle metadata for pure Android projects. Now using `io.realm.kotlin:library-base:<VERSION>` should work correctly.
* Compiler plugin symbol lookup happens only on Sourset using Realm ([#544](https://github.com/realm/realm-kotlin/issues/544)).
* Fixed migration exception when opening a synced realm that is already stored in the backend for the first time ([#601](https://github.com/realm/realm-kotlin/issues/604)).

### Compatibility
* This release is compatible with:
  * Kotlin 1.6.10.
  * Coroutines 1.5.2-native-mt.
  * AtomicFu 0.17.0.
* Minimum Gradle version: 6.1.1.  
* Minimum Android Gradle Plugin version: 4.0.0.
* Minimum Android SDK: 16.

### Internal
* Updated to Ktor 1.6.5.
* Updated to AndroidX Startup 1.1.0.
* Updated to Gradle 7.2.
* Updated to Android Gradle Plugin 7.1.0-beta05.
* Updated to NDK 23.1.7779620.
* Updated to Android targetSdk 31.
* Updated to Android compileSdk 31.
* Updated to Android Build Tools 31.0.0.
* Updated to Ktlint version 0.43.0.
* Updated to Ktlint Gradle Plugin 10.2.0.
* Updated to Kotlin Serialization 1.3.0.
* Updated to Detekt 1.19.0-RC1.
* Updated to Dokka 1.6.0.
* Updated to AtomicFu 0.17.0.
* Updated to Realm Core 11.7.0, commit: 5903577608d202ad88f375c1bb2ceedb831f6d7b.


## 0.7.0 (2021-10-31)

### Breaking Changes
* None.

### Enhancements
* Basic MongoDB Realm sync support:
  * Enabled by using library dependency `io.realm.kotlin:library-sync:<VERSION>`
  * Build `AppConfiguration`s through `AppConfiguration.Builder(appId).build()`
  * Linking your app with a MongoDB Realm App through `App.create(appConfiguration)`
  * Log in to a MongoDB Realm App through `App.login(credentials)`. Currently only supports `Credentials.anonymous()` and `Credentials.emailPassword(...)`
  * Create `SyncConfiguration`s through `SyncConfiguration.Builder(user, partitionValue, schema).build()`
  * Create synchronized realm by `Realm.open(syncConfiguration)`

### Fixed
* None.

### Compatibility
* This release is compatible with:
  * Kotlin 1.5.31
  * Coroutines 1.5.2-native-mt
  * AtomicFu 0.16.3

### Internal
* Updated to Realm Core commit: ecfc1bbb734a8520d08f04f12f083641309799b3
* Updated to Ktor 1.6.4.


## 0.6.0 (2021-10-15)

### Breaking Changes
* Rename library dependency from `io.realm.kotlin:library:<VERSION>` to `io.realm.kotlin:library-base:<VERSION>`
* Abstracted public API into interfaces. The interfaces have kept the name of the previous classes so only differences are:
  - Opening a realm: `Realm(configuration)` has changed to `Realm.open(configuration)`
  - Easy construction of simple configurations: `RealmConfiguration(schema = ...)` has changed to `RealmConfiguration.with(schema = ...)`
  - Instantiating a `RealmList` is now done through `realmListOf(...)` or by `Iterable<T>.toRealmList()`
* Make argument to `findLatest` non-nullable: `MutableRealm.findLatest(obj: T?): T?` has changed to `MutableRealm.findLatest(obj: T): T?`
* Allow query arguments to be `null`: `RealmResult.query(query: String = "TRUEPREDICATE", vararg args: Any): RealmResults<T>` has change to `RealmResult.query(query: String = "TRUEPREDICATE", vararg args: Any?): RealmResults<T>`
* Moved `objects(KClass<T>)` and `<reified T> objects()` methods from `BaseRealm` to `TypedRealm`
* Changed `RealmObject.version` into method `RealmObject.version()`.
* Replaced `RuntimeException`s by the explicit exceptions: `IllegalArgumentException`, `IllegalStateException` and `IndexOutOfBoundsException`.
* Throw `Error` an unrecoverable Realm problem happen in the underlying storage engine.
* Removed optional arguments to `RealmConfiguration.with(...)` and `RealmConfiguration.Builder(...)`. Name and path can now only be set through the builder methods.

### Enhancements
* Add support for [JVM target](https://github.com/realm/realm-kotlin/issues/62) supported platforms are: Linux (since Centos7 x86_64), Windows (since 8.1 x86_64) and Macos (x86_64).
* Added support for marking a field as indexed with `@Index`

### Fixed
* Fixed null pointer exceptions when returning an unmanaged object from `MutableRealm.write/writeBlocking`.
* Fixed premature closing of underlying realm of frozen objects returned from `MutableRealm.write/writeBlocking`. (Issue [#477](https://github.com/realm/realm-kotlin/issues/477))

### Compatibility
* This release is compatible with:
  * Kotlin 1.5.31
  * Coroutines 1.5.2-native-mt
  * AtomicFu 0.16.3

### Internal
* Updated to Realm Core commit: 028626880253a62d1c936eed4ef73af80b64b71
* Updated to Kotlin 1.5.31.


## 0.5.0 (2021-08-20)

### Breaking Changes
* Moved `@PrimaryKey` annotation from `io.realm.PrimaryKey` to `io.realm.annotations.PrimaryKey`.

### Enhancements
* Add support for excluding properties from the Realm schema. This is done by either using JVM `@Transient` or the newly added `@io.realm.kotlin.Ignore` annotation. (Issue [#278](https://github.com/realm/realm-kotlin/issues/278)).
* Add support for encrypted Realms. Encryption can be enabled by passing a 64-byte encryption key to the configuration builder. (Issue [#227](https://github.com/realm/realm-kotlin/issues/227))
* Add support for `RealmList` notifications using Kotlin `Flow`s. (Issue [#359](https://github.com/realm/realm-kotlin/issues/359))
* Unmanaged `RealmObject`s can now be added directly to `RealmList`s without having to copy them to Realm beforehand.

### Fixed
* Throw exception when violating primary key uniqueness constraint when importing objects with `copyToRealm`.
* Fix crash caused by premature release of frozen versions (`java.lang.RuntimeException: [18]: Access to invalidated Results objects`)
* Fix optimizations bypassing our custom getter and setter from within a class (Issue [#375](https://github.com/realm/realm-kotlin/issues/375)).

### Compatibility
* This release is compatible with Kotlin 1.5.21 and Coroutines 1.5.0.

### Internal
* Updated to Kotlin 1.5.21.
* Updated Gradle to 7.1.1.
* Updated Android Gradle Plugin to 4.1.0.
* Updated to Android Build Tools 30.0.2.
* Updated to targetSdk 30 for Android.
* Now uses Java 11 to build the project.


## 0.4.1 (2021-07-16)

### Breaking Changes
* None.

### Enhancements
* None.

### Fixed
* Throw exception when violating primary key uniqueness constraint when importing objects with `copyToRealm`.
* Fix crash caused by premature release of frozen versions (`java.lang.RuntimeException: [18]: Access to invalidated Results objects`)

### Compatibility
* This release is compatible with Kotlin 1.5.10 and Coroutines 1.5.0.

### Internal
* None.


## 0.4.0 (2021-07-13)

This release contains a big departure in the architectural design of how Realm is currently implemented. At a high level it moves from "Thread-confined, Live Objects" to "Frozen Objects". The reasons for this shift are discussed [here](https://docs.google.com/document/d/1bGfjbKLD6DSBpTiVwyorSBcMqkUQWedAmmS_VAhL8QU/edit#heading=h.fzlh39twuifc).

At a high level this has a number of implications:

    1. Only one Realm instance (per `RealmConfiguration`) is needed across the entire application.
    2. The only reason for closing the Realm instance is if the Realm file itself needs to be deleted or compacted.
    3. Realm objects can be freely moved and read across threads.
    4. Changes to objects can only be observed through Kotlin Flows. Standard change listener support will come in a future release.
    5. In order to modify Realm Objects, they need to be "live". It is possible to convert a frozen object to a live object inside a
       write transaction using the `MutableRealm.findLatest(obj)` API. Live objects are not accessible outside write transactions.

This new architecture is intended to make it easier to consume and work with Realm, but at the same time, it also introduces a few caveats:

    1. Storing a strong reference to a Realm Object can cause an issue known as "Version pinning". Realm tracks the "distance" between the oldest known version and the latest. So if you store a reference for too long, when other writes are happening, Realm might run out of native memory and crash, or it can lead to an increased file size. It is possible to detect this problem by setting `RealmConfiguration.Builder.maxNumberOfActiveVersions()`. It can be worked around by copying the data out of the Realm and store that instead.

    2. With multiple versions being accessible across threads, it is possible to accidentally compare data from different versions. This could be a potential problem for certain business logic if two objects do not agree on a particular state. If you suspect this is an issue, a `version()` method has been added to all Realm Objects, so it can be inspected for debugging. Previously, Realms thread-confined objects guaranteed this would not happen.

    3. Since the threading model has changed, there is no longer a guarantee that running the same query twice in a row will return the same result. E.g. if a background write is executed between them, the result might change. Previously, this would have resulted in the same result as the Realm state for a particular thread would only update as part of the event loop.


### Breaking Changes
* The Realm instance itself is now thread safe and can be accessed from any thread.
* Objects queried outside write transactions are now frozen by default and can be freely read from any thread.
* As a consequence of the above, when a change listener fires, the changed data can only be observed in the new object received, not in the original, which was possible before this release.
* Removed `Realm.open(configuration: RealmConfiguration)`. Use the interchangeable `Realm(configuration: RealmConfiguration)`-constructor instead.
* Removed all `MutableRealm.create(...)`-variants. Use `MutableRealm.copyToRealm(instance: T): T` instead.

### Enhancements
* A `version()` method has been added to `Realm`, `RealmResults` and `RealmObject`. This returns the version of the data contained. New versions are obtained by observing changes to the object.
* `Realm.observe()`, `RealmResults.observe()` and `RealmObject.observe()` have been added and expose a Flow of updates to the object.
* Add support for suspending writes executed on the Realm Write Dispatcher with `suspend fun <R> write(block: MutableRealm.() -> R): R`
* Add support for setting background write and notification dispatchers with `RealmConfigruation.Builder.notificationDispatcher(dispatcher: CoroutineDispatcher)` and `RealmConfiguration.Builder.writeDispatcher(dispatcher: CoroutineDispatcher)`
* Add support for retrieving the latest version of an object inside a write transaction with `<T : RealmObject> MutableRealm.findLatests(obj: T?): T?`

### Fixed
* None.

### Compatibility
* This release is compatible with Kotlin 1.5.10 and Coroutines 1.5.0.

### Internal
* Updated `com.gradle.plugin-publish` to 0.15.0.
* Updated to Realm Core commit: 4cf63d689ba099057345f122265cbb880a8eb19d.
* Updated to Android NDK: 22.1.7171670.
* Introduced usage of `kotlinx.atomicfu`: 0.16.1.


## 0.3.2 (2021-07-06)

### Breaking Changes
* None.

### Enhancements
* None.

### Fixed
* [Bug](https://github.com/realm/realm-kotlin/issues/334) in `copyToRealm` causing a `RealmList` not to be saved as part of the model.

### Compatibility
* This release is compatible with Kotlin 1.5.10 and Coroutines 1.5.0.

### Internal
* None.


## 0.3.1 (2021-07-02)

### Breaking Changes
* None.

### Enhancements
* None.

### Fixed
* Android Release build variant (AAR) was stripped from all classes due to presence of `isMinifyEnabled` flag in the library module. The flag is removed now.


### Compatibility
* This release is compatible with Kotlin 1.5.10 and Coroutines 1.5.0.

### Internal
* None.


## 0.3.0 (2021-07-01)

### Breaking Changes
* None.

### Enhancements
* [Support Apple Release builds](https://github.com/realm/realm-kotlin/issues/142).
* Enabling [shrinker](https://github.com/realm/realm-kotlin/issues/293) for Android Release builds.
* Added support for `RealmList` as supported field in model classes. A `RealmList` is used to model one-to-many relationships in a Realm object.
* Schema migration is handled automatically when adding or removing a property or class to the model without specifying a `schemaVersion`.
If a class or column is renamed you need to set a greater `schemaVersion` to migrate the Realm (note: currently renaming will not copy data to the new column). Alternatively `deleteRealmIfMigrationNeeded` could be set to (without setting `schemaVersion`) to delete the Realm file if an automatic migration is not possible. Fixes [#284](https://github.com/realm/realm-kotlin/issues/284).

### Fixed
* None.

### Compatibility
* This release is compatible with Kotlin 1.5.10 and Coroutines 1.5.0.

### Internal
* None.


## 0.2.0 (2021-06-09)

### Breaking Changes
* The Realm Kotlin Gradle plugin has changed name from `realm-kotlin` to `io.realm.kotlin` to align with Gradle Plugin Portal requirements.

### Enhancements
* The Realm Kotlin Gradle plugin is now available on Gradle Plugin Portal and can be used with the Plugin DSL and `gradlePluginPortal()` as the buildscript repository. A minimal setup of using this approach can be found [here](https://plugins.gradle.org/plugin/io.realm.kotlin).

### Fixed
* None.

### Compatibility
* This release is compatible with Kotlin 1.5.10 and Coroutines 1.5.0.

### Internal
* Updated to Realm Core commit: ed9fbb907e0b5e97e0e2d5b8efdc0951b2eb980c.


## 0.1.0 (2021-05-07)

This is the first public Alpha release of the Realm Kotlin SDK for Android and Kotlin Multiplatform.

A minimal setup for including this library looks like this:

```
// Top-level build.gradle file
buildscript {
    repositories {
        mavenCentral()
    }
    dependencies {
        classpath("io.realm.kotlin:gradle-plugin:0.1.0")
    }
}

allprojects {
    repositories {
    	mavenCentral()
    }
}

// Project build.gradle file
// Only include multiplatform if building a multiplatform project.
plugins {
	kotlin("multiplatform")
	id("com.android.library")
	id("realm-kotlin")
}
```

See the [README](https://github.com/realm/realm-kotlin#readme) for more information.

Please report any issues [here](https://github.com/realm/realm-kotlin/issues/new).<|MERGE_RESOLUTION|>--- conflicted
+++ resolved
@@ -1,26 +1,14 @@
-<<<<<<< HEAD
-## 1.14.0-NEXTMAJORCORE-SNAPSHOT (YYYY-MM-DD)
-
-This release will bump the Realm file format from version 23 to 24. Opening a file with an older format will automatically upgrade it. Downgrading to a previous file format is not possible.
-=======
 ## 1.15.0-SNAPSHOT (YYYY-MM-DD)
->>>>>>> b77ebc1c
-
-[!NOTE]
-This release will bump the Realm file format from version 23 to 24. Opening a file with an older format will automatically upgrade it from file format v10. If you want to upgrade from an earlier file format version you will have to use Realm Kotlin v1.13.1 or earlier. Downgrading to a previous file format is not possible.
+
+> [!NOTE]
+> This release will bump the Realm file format from version 23 to 24. Opening a file with an older format will automatically upgrade it from file format v10. If you want to upgrade from an earlier file format version you will have to use Realm Kotlin v1.13.1 or earlier. Downgrading to a previous file format is not possible.
 
 ### Breaking changes
 * If you want to query using `@type` operation, you must use 'objectlink' to match links to objects. 'object' is reserved for dictionary types.
 * Binary data and String data are now strongly typed for comparisons and queries. This change is especially relevant when querying for a string constant on a RealmAny property, as now only strings will be returned. If searching for Binary data is desired, then that type must be specified by the constant. In RQL the new way to specify a binary constant is to use `mixed = bin('xyz')` or `mixed = binary('xyz')`. (Core issue [realm/realm-core#6407](https://github.com/realm/realm-core/issues/6407)).
 
 ### Enhancements
-<<<<<<< HEAD
 * Support for RealmLists and RealmDictionaries in `RealmAny`. This is only supported in the local database, Device Sync support will come in a future release. (Issue [#1434](https://github.com/realm/realm-kotlin/issues/1434))
-* [Sync] Added option to use managed WebSockets via OkHttp instead of Realm's built-in WebSocket client for Sync traffic (Only Android and JVM targets for now). Managed WebSockets offer improved support for proxies and firewalls that require authentication. This feature is currently opt-in and can be enabled by using `AppConfiguration.usePlatformNetworking()`. Managed WebSockets will become the default in a future version. (PR [#1528](https://github.com/realm/realm-kotlin/pull/1528)).
-* `AutoClientResetFailed` exception now reports as the throwable cause any user exceptions that might occur during a client reset. (Issue [#1580](https://github.com/realm/realm-kotlin/issues/1580))
-* The Unpacking of JVM native library will use the current library version instead of a calculated hash for the path. (Issue [#1617](https://github.com/realm/realm-kotlin/issues/1617)).
-* Optimized `RealmList.indexOf()` and `RealmList.contains()` using Core implementation of operations instead of iterating elements and comparing them in Kotlin. (Issue [#1625](https://github.com/realm/realm-kotlin/pull/1666) [RKOTLIN-995](https://jira.mongodb.org/browse/RKOTLIN-995)).
-=======
 * Add support for using aggregate operations on RealmAny properties in queries  (Core issue [realm/realm-core#7398](https://github.com/realm/realm-core/pull/7398))
 * Property keypath in RQL can be substituted with value given as argument. Use '$P<i>' in query string. (Core issue [realm/realm-core#7033](https://github.com/realm/realm-core/issues/7033))
 * You can now use query substitution for the @type argument (Core issue [realm/realm-core#7289](https://github.com/realm/realm-core/issues/7289))
@@ -29,7 +17,7 @@
 * Index on list of strings property now supported (Core issue [realm/realm-core#7142](https://github.com/realm/realm-core/pull/7142))
 * Improved performance of RQL (parsed) queries on a non-linked string property using: >, >=, <, <=, operators and fixed behaviour that a null string should be evaulated as less than everything, previously nulls were not matched. (Core issue [realm/realm-core#3939](https://github.com/realm/realm-core/issues/3939).
 * Updated bundled OpenSSL version to 3.2.0 (Core issue [realm/realm-core#7303](https://github.com/realm/realm-core/pull/7303))
->>>>>>> b77ebc1c
+* Optimized `RealmList.indexOf()` and `RealmList.contains()` using Core implementation of operations instead of iterating elements and comparing them in Kotlin. (Issue [#1625](https://github.com/realm/realm-kotlin/pull/1666) [RKOTLIN-995](https://jira.mongodb.org/browse/RKOTLIN-995)).
 
 ### Fixed
 * Sorting order of strings has changed to use standard unicode codepoint order instead of grouping similar english letters together. A noticeable change will be from "aAbBzZ" to "ABZabz". (Core issue [realm/realm-core#2573](https://github.com/realm/realm-core/issues/2573))
@@ -62,17 +50,9 @@
 * Minimum R8: 8.0.34.
 
 ### Internal
-<<<<<<< HEAD
-* Update to Ktor 2.3.4.
-* Updated to CMake 3.27.7
-* Updated to Realm Core 14.0.0-beta, commit 5c367320af95d0bdbf823aa21e056bd342a10091.
-* Adding Sync tests via Github Action.
-* Updated to Swig 4.2.0. (Issue [GitHub #1632](https://github.com/realm/realm-kotlin/issues/1632)[JIRA RKOTLIN-1001](https://jira.mongodb.org/browse/RKOTLIN-1001))
-=======
 * Updated to Realm Core 14.4.1 commit 374dd672af357732dccc135fecc905406fec3223.
 * Deprecated Jenkins and switching to Github Action ([JIRA]https://jira.mongodb.org/browse/RKOTLIN-825).
 - Remove CMake required version.
->>>>>>> b77ebc1c
 
 
 ## 1.14.2-SNAPSHOT (YYYY-MM-DD)
