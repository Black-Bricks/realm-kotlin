--- conflicted
+++ resolved
@@ -1,24 +1,13 @@
-<<<<<<< HEAD
-## 1.1.0 (YYYY-MM-DD)
-=======
 ## 1.0.1 (YYYY-MM-DD)
->>>>>>> f36bc7b2
-
-### Breaking Changes
-* None.
-
-### Enhancements
-<<<<<<< HEAD
+
+### Breaking Changes
+* None.
+
+### Enhancements
 * Added support for `UUID` through a new property type: `RealmUUID`.
 
 ### Fixed
-* None.
-=======
-* None.
-
-### Fixed
 * Fix JVM memory leak when passing string to C-API. (Issue [#890](https://github.com/realm/realm-kotlin/issues/890))
->>>>>>> f36bc7b2
 
 ### Compatibility
 * This release is compatible with:
