## 1.14.0-NEXTMAJORCORE-SNAPSHOT (YYYY-MM-DD)

This release will bump the Realm file format from version 23 to 24. Opening a file with an older format will automatically upgrade it. Downgrading to a previous file format is not possible.

### Breaking Changes
* None.

### Enhancements
<<<<<<< HEAD
* Support for RealmLists, RealmSets and RealmDictionaries in `RealmAny`. This is only supported in the local database, Device Sync support will come in a future release. (Issue [#1434](https://github.com/realm/realm-kotlin/issues/1434))
=======
* [Sync] Added option to use managed WebSockets via OkHttp instead of Realm's built-in WebSocket client for Sync traffic (Only Android and JVM targets for now). Managed WebSockets offer improved support for proxies and firewalls that require authentication. This feature is currently opt-in and can be enabled by using `AppConfiguration.usePlatformNetworking()`. Managed WebSockets will become the default in a future version. (PR [#1528](https://github.com/realm/realm-kotlin/pull/1528)).
* `AutoClientResetFailed` exception now reports as the throwable cause any user exceptions that might occur during a client reset. (Issue [#1580](https://github.com/realm/realm-kotlin/issues/1580))
* The Unpacking of JVM native library will use the current library version instead of a calculated hash for the path. (Issue [#1617](https://github.com/realm/realm-kotlin/issues/1617)).
>>>>>>> 3d7df67e

### Fixed
* Cache notification callback JNI references at startup to ensure that symbols can be resolved in core callbacks. (Issue [#1577](https://github.com/realm/realm-kotlin/issues/1577))
* Using `Realm.asFlow()` could miss an update if a write was started right after opening the Realm. (Issue [#1582](https://github.com/realm/realm-kotlin/issues/1582)) 

### Compatibility
* File format: Generates Realms with file format v23.
* Realm Studio 13.0.0 or above is required to open Realms created by this version.
* This release is compatible with the following Kotlin releases:
  * Kotlin 1.9.0 and above. Support for experimental K2-compilation with `kotlin.experimental.tryK2=true`.
  * Ktor 2.1.2 and above.
  * Coroutines 1.7.0 and above.
  * AtomicFu 0.18.3 and above.
  * The new memory model only. See https://github.com/realm/realm-kotlin#kotlin-memory-model-and-coroutine-compatibility
* Minimum Kbson 0.3.0.
* Minimum Gradle version: 6.8.3.
* Minimum Android Gradle Plugin version: 4.1.3.
* Minimum Android SDK: 16.
* Minimum R8: 8.0.34.

### Internal
<<<<<<< HEAD
* Updated to Realm Core 14.0.0-beta, commit 4926641c6cf2948fa494624ee802bb8cbc21387f.
=======
* Update to Ktor 2.3.4.
* Updated to CMake 3.27.7
* Updated to Realm Core 13.26.0, commit 5533505d18fda93a7a971d58a191db5005583c92.
* Adding Sync tests via Github Action.
>>>>>>> 3d7df67e


## 1.13.1-SNAPSHOT (YYYY-MM-DD)

### Breaking Changes
* None.

### Enhancements
* None.

### Fixed
* Using keypaths in Flows could sometimes throw `java.lang.IllegalStateException: [RLM_ERR_WRONG_THREAD]: Realm accessed from incorrect thread.`. (Issue [#1594](https://github.com/realm/realm-kotlin/pull/1594, since 1.13.0)

### Compatibility
* File format: Generates Realms with file format v23.
* Realm Studio 13.0.0 or above is required to open Realms created by this version.
* This release is compatible with the following Kotlin releases:
  * Kotlin 1.9.0 and above. Support for experimental K2-compilation with `kotlin.experimental.tryK2=true`.
  * Ktor 2.1.2 and above.
  * Coroutines 1.7.0 and above.
  * AtomicFu 0.18.3 and above.
  * The new memory model only. See https://github.com/realm/realm-kotlin#kotlin-memory-model-and-coroutine-compatibility
* Minimum Kbson 0.3.0.
* Minimum Gradle version: 6.8.3.
* Minimum Android Gradle Plugin version: 4.1.3.
* Minimum Android SDK: 16.
* Minimum R8: 8.0.34.

### Internal
* None.


## 1.13.0 (2023-12-01)

### Breaking Changes
* None.

### Enhancements
* Support for experimental K2-compilation with `kotlin.experimental.tryK2=true`. (Issue [#1483](https://github.com/realm/realm-kotlin/issues/1483))
* Added support for keypaths in `asFlow()` methods on objects and queries. This makes it possible to control which properties will trigger change events, including properties on objects below the default nested limit of 4. (Issue [#661](https://github.com/realm/realm-kotlin/issues/661))
* [Sync] Added support for multiplexing sync connections. When enabled, a single
  connection is used per sync user rather than one per synchronized Realm. This
  reduces resource consumption when multiple Realms are opened and will
  typically improve performance. The behavior can be controlled through [AppConfiguration.Builder.enableSessionMultiplexing]. It will be made the default
  in a future release. (Issue [#1578](https://github.com/realm/realm-kotlin/pull/1578))  
* [Sync] Various sync timeout options can now be configured through `AppConfiguration.Builder.syncTimeouts()`. (Issue [#971](https://github.com/realm/realm-kotlin/issues/971)).

### Fixed
* `RealmInstant.now` used an API (`java.time.Clock.systemUTC().instant()`) introduced in API 26, current minSDK is 16. (Issue [#1564](https://github.com/realm/realm-kotlin/issues/1564))
* Fix compiler crash caused by a change in Kotlin 1.9.20 ((toIrConst moved under common IrUtils)[https://github.com/JetBrains/kotlin/commit/ca8db7d0b83f6dfd6afcea7a5fe7556d38f325d8]). (Issue [#1566](https://github.com/realm/realm-kotlin/issues/1566))
* Fix craches caused by posting to a released scheduler. (Issue [#1543](https://github.com/realm/realm-kotlin/issues/1543))
* Fix NPE when applying query aggregators on classes annotated with `@PersistedName`. (Issue [1569](https://github.com/realm/realm-kotlin/pull/1569))
* [Sync] Fix crash when syncing data if the log level was set to `LogLevel.TRACE` or `LogLevel.ALL`. (Issue [#1560](https://github.com/realm/realm-kotlin/pull/1560))

### Compatibility
* File format: Generates Realms with file format v23.
* Realm Studio 13.0.0 or above is required to open Realms created by this version.
* This release is compatible with the following Kotlin releases:
  * Kotlin 1.9.0 and above. Support for experimental K2-compilation with `kotlin.experimental.tryK2=true`.
  * Ktor 2.1.2 and above.
  * Coroutines 1.7.0 and above.
  * AtomicFu 0.18.3 and above.
  * The new memory model only. See https://github.com/realm/realm-kotlin#kotlin-memory-model-and-coroutine-compatibility
* Minimum Kbson 0.3.0.
* Minimum Gradle version: 6.8.3.
* Minimum Android Gradle Plugin version: 4.1.3.
* Minimum Android SDK: 16.
* Minimum R8: 8.0.34.

### Internal
* Updated to Realm Core 13.24.0, commit e593a5f19d0dc205db931ec5618a8c10c95cac90.


## 1.12.0 (2023-11-02)

This release upgrades the Sync metadata in a way that is not compatible with older versions. To downgrade a Sync app from this version, you'll need to manually delete the metadata folder located at `$[SYNC-ROOT-DIRECTORY]/mongodb-realm/[APP-ID]/server-utility/metadata/`. This will log out all users.

### Breaking Changes
* None.

### Enhancements
* Realm will no longer set the JVM bytecode to 1.8 when applying the Realm plugin. (Issue [#1513](https://github.com/realm/realm-kotlin/issues/1513))
* The Realm Gradle Plugin no longer has a dependency on KAPT. (Issue [#1513](https://github.com/realm/realm-kotlin/issues/1513))

### Fixed
* `Realm.getNumberOfActiveVersions` now returns the actual number of active versions. (Core issue [#6960](https://github.com/realm/realm-core/pull/6960))
* Fixed memory leak on Darwin caused by a reference cycle between resources and the GC cleaner. (Issue [#1530](https://github.com/realm/realm-kotlin/pull/1530))
* Fixed memory leaks on the JVM platform, see PR for more information. (Issue [#1526](https://github.com/realm/realm-kotlin/pull/1526))
* Removed pin on the initial realm version after opening a Realm. (Issue [#1519](https://github.com/realm/realm-kotlin/pull/1519))
* `Realm.close()` is now idempotent.
* Fix error in `RealmAny.equals` that would sometimes return `true` when comparing RealmAnys wrapping same type but different values. (Issue [#1523](https://github.com/realm/realm-kotlin/pull/1523))
* [Sync] If calling a function on App Services that resulted in a redirect, it would only redirect for GET requests. (Issue [#1517](https://github.com/realm/realm-kotlin/pull/1517))
* [Sync] Manual client reset on Windows would not trigger correctly when run inside `onManualResetFallback`. (Issue [#1515](https://github.com/realm/realm-kotlin/pull/1515))  
* [Sync] `ClientResetRequiredException.executeClientReset()` now returns a boolean indicating if the manual reset fully succeeded or not. (Issue [#1515](https://github.com/realm/realm-kotlin/pull/1515))  
* [Sync] If calling a function on App Services that resulted in a redirect, it would only redirect for 
GET requests. (Issue [#1517](https://github.com/realm/realm-kotlin/pull/1517))
* [Sync] If calling a function on App Services that resulted in a redirect, it would only redirect for GET requests. (Issue [#1517](https://github.com/realm/realm-kotlin/pull/1517))

### Compatibility
* File format: Generates Realms with file format v23.
* Realm Studio 13.0.0 or above is required to open Realms created by this version.
* This release is compatible with the following Kotlin releases:
  * Kotlin 1.8.20 and above. The K2 compiler is not supported yet.
  * Ktor 2.1.2 and above.
  * Coroutines 1.7.0 and above.
  * AtomicFu 0.18.3 and above.
  * The new memory model only. See https://github.com/realm/realm-kotlin#kotlin-memory-model-and-coroutine-compatibility
* Minimum Kbson 0.3.0.
* Minimum Gradle version: 6.8.3.
* Minimum Android Gradle Plugin version: 4.1.3.
* Minimum Android SDK: 16.

### Internal
* Updated to Realm Core 13.23.2, commit e6271d72308b40399890060f58a88cf568c2ee22.


## 1.11.1 (2023-09-07)

### Enhancements
* None.

### Fixed
* Opening a Realm would crash with `No built-in scheduler implementation for this platform` on Linux (JVM) and Windows. (Issue [#1502](https://github.com/realm/realm-kotlin/issues/1502), since 1.11.0)

### Compatibility
* File format: Generates Realms with file format v23.
* Realm Studio 13.0.0 or above is required to open Realms created by this version.
* This release is compatible with the following Kotlin releases:
  * Kotlin 1.8.0 and above. The K2 compiler is not supported yet.
  * Ktor 2.1.2 and above.
  * Coroutines 1.7.0 and above.
  * AtomicFu 0.18.3 and above.
  * The new memory model only. See https://github.com/realm/realm-kotlin#kotlin-memory-model-and-coroutine-compatibility
* Minimum Kbson 0.3.0.
* Minimum Gradle version: 6.8.3.
* Minimum Android Gradle Plugin version: 4.1.3.
* Minimum Android SDK: 16.

### Internal
* None.


## 1.11.0 (2023-09-01)

### Breaking Changes
* `BaseRealmObject.equals()` has changed from being identity-based only (===) to instead return `true` if two objects come from the same Realm version. This e.g means that reading the same object property twice will now be identical. Note, two Realm objects, even with identical values will not be considered equal if they belong to different versions.

```
val childA: Child = realm.query<Child>().first().find()!!
val childB: Child = realm.query<Child>().first().find()!!

// This behavior is the same both before 1.11.0 and before
childA === childB // false

// This will return true in 1.11.0 and onwards. Before it will return false
childA == childB

realm.writeBlocking { /* Do a write */ }
val childC = realm.query<Child>().first().find()!!

// This will return false because childA belong to version 1, while childC belong to version 2.
// Override equals/hashCode if value semantics are wanted.
childA == childC
```

### Enhancements
* Fulltext queries now support prefix search by using the * operator, like `description TEXT 'alex*'`. (Core issue [#6860](https://github.com/realm/realm-core/issues/6860))
* Realm model classes now generate custom `toString`, `equals` and `hashCode` implementations. This makes it possible to compare by object reference across multiple collections. Note that two objects at different versions will not be considered equal, even 
if the content is the same. Custom implementations of these methods will be respected if they are present. (Issue [#1097](https://github.com/realm/realm-kotlin/issues/1097)) 
* Support for performing geospatial queries using the new classes: `GeoPoint`, `GeoCircle`, `GeoBox`, and `GeoPolygon`. See `GeoPoint` documentation on how to persist locations. (Issue [#1403](https://github.com/realm/realm-kotlin/pull/1403))
* Support for automatic resolution of embedded object constraints during migration through `RealmConfiguration.Builder.migration(migration: AutomaticSchemaMigration, resolveEmbeddedObjectConstraints: Boolean)`. (Issue [#1464](https://github.com/realm/realm-kotlin/issues/1464)
* [Sync] Add support for customizing authorization headers and adding additional custom headers to all Atlas App service requests with `AppConfiguration.Builder.authorizationHeaderName()` and `AppConfiguration.Builder.addCustomRequestHeader(...)`. (Issue [#1453](https://github.com/realm/realm-kotlin/pull/1453))
* [Sync] Added support for manually triggering a reconnect attempt for Device Sync. This is done through a new `App.Sync.reconnect()` method. This method is also now called automatically when a mobile device toggles off airplane mode. (Issue [#1479](https://github.com/realm/realm-kotlin/issues/1479))

### Fixed
* Rare corruption causing 'Invalid streaming format cookie'-exception. Typically following compact, convert or copying to a new file. (Issue [#1440](https://github.com/realm/realm-kotlin/issues/1440))
* Compiler error when using Kotlin 1.9.0 and backlinks. (Issue [#1469](https://github.com/realm/realm-kotlin/issues/1469))
* Leaking `JVMScheduler` instances. In certain circumstances, it could lead to a JNI crash. (Issue [#1463](https://github.com/realm/realm-kotlin/pull/1463))
* [Sync] Changing a subscriptions query type or query itself will now trigger the `WaitForSync.FIRST_TIME` behaviour, rather than only checking changes to the name. (Issues [#1466](https://github.com/realm/realm-kotlin/issues/1466))

### Compatibility
* File format: Generates Realms with file format v23.
* Realm Studio 13.0.0 or above is required to open Realms created by this version.
* This release is compatible with the following Kotlin releases:
  * Kotlin 1.8.0 and above. The K2 compiler is not supported yet.
  * Ktor 2.1.2 and above.
  * Coroutines 1.7.0 and above.
  * AtomicFu 0.18.3 and above.
  * The new memory model only. See https://github.com/realm/realm-kotlin#kotlin-memory-model-and-coroutine-compatibility
* Minimum Kbson 0.3.0.
* Minimum Gradle version: 6.8.3.
* Minimum Android Gradle Plugin version: 4.1.3.
* Minimum Android SDK: 16.

### Internal
* Updated to Realm Core 13.20.0, commit c258e2681bca5fb33bbd23c112493817b43bfa86.


## 1.10.2 (2023-07-21)

### Breaking Changes
* None.

### Enhancements
* None.

### Fixed
* `RealmInstant` could be instantiated with invalid arguments. (Issue [#1443](https://github.com/realm/realm-kotlin/issues/1443))
* `equals` and `hashCode` on unmanaged `RealmList` and `RealmSet` resulted in incorrect values. (Issue [#1454](https://github.com/realm/realm-kotlin/pull/1454))
* [Sync] HTTP requests were not logged when the log level was set in `RealmLog.level`. (Issue [#1456](https://github.com/realm/realm-kotlin/pull/1456))
* [Sync] `RealmLog.level` is set to `WARN` after creating an `App` or `Realm` configuration. (Issue [#1456](https://github.com/realm/realm-kotlin/pull/1459))

### Compatibility
* File format: Generates Realms with file format v23.
* Realm Studio 13.0.0 or above is required to open Realms created by this version.
* This release is compatible with the following Kotlin releases:
  * Kotlin 1.8.0 and above. The K2 compiler is not supported yet.
  * Ktor 2.1.2 and above.
  * Coroutines 1.7.0 and above.
  * AtomicFu 0.18.3 and above.
  * The new memory model only. See https://github.com/realm/realm-kotlin#kotlin-memory-model-and-coroutine-compatibility
* Minimum Kbson 0.3.0.
* Minimum Gradle version: 6.8.3.
* Minimum Android Gradle Plugin version: 4.1.3.
* Minimum Android SDK: 16.

### Internal
* Updated to Realm Core 13.17.0, commit f1e962cd447f8b69f8f7cf46a188b1c6246923c5.


## 1.10.1 (2023-06-30)

### Breaking Changes
* None.

### Enhancements
* [Sync] Optimized the opening of Flexible Sync Realms when `waitForInitialRemoteData` is used. (Issue [#1438](https://github.com/realm/realm-kotlin/issues/1438))

### Fixed
* [Sync] Using `SyncConfiguration.waitForInitialRemoteData()` would require a network connection, even after opening the realm file for the first time. (Issue [#1439](https://github.com/realm/realm-kotlin/pull/1439)) 

### Compatibility
* File format: Generates Realms with file format v23.
* Realm Studio 13.0.0 or above is required to open Realms created by this version.
* This release is compatible with the following Kotlin releases:
  * Kotlin 1.8.0 and above. The K2 compiler is not supported yet.
  * Ktor 2.1.2 and above.
  * Coroutines 1.7.0 and above.
  * AtomicFu 0.18.3 and above.
  * The new memory model only. See https://github.com/realm/realm-kotlin#kotlin-memory-model-and-coroutine-compatibility
* Minimum Kbson 0.3.0.
* Minimum Gradle version: 6.8.3.
* Minimum Android Gradle Plugin version: 4.1.3.
* Minimum Android SDK: 16.

### Internal
* None.


## 1.10.0 (2023-06-28)

### Breaking Changes
* Generic arguments have been cleaned up. In a lot of places, `BaseRealmObject` was accepted as input. This was too broad and could result in runtime exceptions. In those places the argument has been restricted to the correct `TypedRealmObject`.

### Enhancements
* Loading the native library on Android above API 22 is no longer using Relinker, but now uses the normal `System.loadLibrary()`.
* Running Android Unit tests on the JVM is now supported instead of throwing `java.lang.NullPointerException`. This includes both pure Android projects (in the `/test` directory) and common tests in Multiplatform projects.
* Support for passing list, sets or iterable arguments to queries with `IN`-operators, e.g. `query<TYPE>("<field> IN $0", listOf(1,2,3))`. (Issue [#929](https://github.com/realm/realm-kotlin/issues/929))
* [Sync] Support for `RealmQuery.subscribe()` and `RealmResults.subscribe()` as an easy way to create subscriptions in the background while continuing to use the query result. This API is experimental. (Issue [#1363](https://github.com/realm/realm-kotlin/issues/1363))
* [Sync] Support for "write-only" objects which can be written to MongoDB time-series collections. This can be useful for e.g. telemetry data. Use this by creating a model classes that inherit from the new `AsymmetricRealmObject` base class. See this class for more information. (Issue [#1420](https://github.com/realm/realm-kotlin/pull/1420))

### Fixed
* None

### Compatibility
* File format: Generates Realms with file format v23.
* Realm Studio 13.0.0 or above is required to open Realms created by this version.
* This release is compatible with the following Kotlin releases:
  * Kotlin 1.8.0 and above. The K2 compiler is not supported yet.
  * Ktor 2.1.2 and above.
  * Coroutines 1.7.0 and above.
  * AtomicFu 0.18.3 and above.
  * The new memory model only. See https://github.com/realm/realm-kotlin#kotlin-memory-model-and-coroutine-compatibility
* Minimum Kbson 0.3.0.
* Minimum Gradle version: 6.8.3.
* Minimum Android Gradle Plugin version: 4.1.3.
* Minimum Android SDK: 16.

### Internal
* Updated to Realm Core 13.15.2, commit b8f3244a316f512ad48c761e11e4a135f729ad23.
* Bumped Android Gradle Version to 7.3.1.
* Add bundle ID sync connection parameter.
* Enabled profiling for unit test modules.


## 1.9.1 (2023-06-08)

### Breaking Changes
* None.

### Enhancements
* None.

### Fixed
* Deleting `RealmResults` created by `by backlinks()` would crash with `Cannot delete custom Deleteable objects: ObjectBoundRealmResults`. (Issue [#1413](https://github.com/realm/realm-kotlin/issues/1413)) 
* Incremental compilation in combination with `@PersistedName` on model class names could result in schema errors when opening the Realm (Issue [#1401](https://github.com/realm/realm-kotlin/issues/1401)).
* [Sync] Native crash if a server error was reported while using `SyncConfiguration.waitForInitialRemoteData()`. (Issue [#1401](https://github.com/realm/realm-kotlin/issues/1401))

### Compatibility
* File format: Generates Realms with file format v23.
* Realm Studio 13.0.0 or above is required to open Realms created by this version.
* This release is compatible with the following Kotlin releases:
  * Kotlin 1.8.0 and above. The K2 compiler is not supported yet.
  * Ktor 2.1.2 and above.
  * Coroutines 1.6.4 and above.
  * AtomicFu 0.18.3 and above.
  * The new memory model only. See https://github.com/realm/realm-kotlin#kotlin-memory-model-and-coroutine-compatibility
* Minimum Kbson 0.3.0.
* Minimum Gradle version: 6.8.3.
* Minimum Android Gradle Plugin version: 4.1.3.
* Minimum Android SDK: 16.

### Internal
* None.


## 1.9.0 (2023-05-23)

This release bumps the minimum supported version of Kotlin from 1.7.20 to 1.8.0. This also impact the minimum supported version of the Android Gradle Plugin and Gradle. See the Compatibility seection for more information.

### Breaking Changes
* None.

### Enhancements
* Realm objects now support ignoring delegated properties. (Issue [#1377](https://github.com/realm/realm-kotlin/pull/1386))
* Support for simple token full-text search using `@FullText` on `String` properties. Read the documentation on `@FullText` for more info. (Issue [#1368](https://github.com/realm/realm-kotlin/pull/1368))
* Support for initialization of a realm file with a bundled realm through `RealmConfiguration.Builder(...).initialRealmFile(...)` and `SyncConfiguration.Builder(...).initialRealmFile(...)`. (Issue [#577](https://github.com/realm/realm-kotlin/issues/577))
* [Sync] The new sync exception `CompensatingWriteException` will be thrown in the `SyncSession.ErrorHandler` when the server undoes one or more client writes. (Issue [#1372](https://github.com/realm/realm-kotlin/issues/1372))
* [Sync] Added experimental full document serialization support on Credentials with a Custom Function, App Services Function calls, user profile, and custom data. (Issue [#1355](https://github.com/realm/realm-kotlin/pull/1355))

### Fixed
* User exceptions now propagate correctly out from `RealmMigration` and `CompactOnLaunchCallback` instead of just resulting in a generic *User-provided callback failed* `RuntimeException`. (Issue [#1228](https://github.com/realm/realm-kotlin/issues/1228))
* The default compact-on-launch callback trigger 50% or more of the space could be reclaimed was reversed. (Issue [#1380](https://github.com/realm/realm-kotlin/issues/1380))
* Objects that were renamed using `@PersistedName` couldn't be referenced as a direct link in a model class. (Issue [#1377](https://github.com/realm/realm-kotlin/issues/1377))
* [Sync] `BsonEncoder` now allows converting numerical values with precision loss.

### Compatibility
* File format: Generates Realms with file format v23.
* Realm Studio 13.0.0 or above is required to open Realms created by this version.
* This release is compatible with the following Kotlin releases:
  * Kotlin 1.8.0 and above. The K2 compiler is not supported yet.
  * Ktor 2.1.2 and above.
  * Coroutines 1.6.4 and above.
  * AtomicFu 0.18.3 and above.
  * The new memory model only. See https://github.com/realm/realm-kotlin#kotlin-memory-model-and-coroutine-compatibility
* Minimum Kbson 0.3.0.
* Minimum Gradle version: 6.8.3.
* Minimum Android Gradle Plugin version: 4.1.3.
* Minimum Android SDK: 16.

### Internal
* Updated to Realm Core 13.11.0, commit d8721d7baec39571e7e5373c3f407a50d144307e.
* Updated to Sync Protocol version 9. 
* Updated BAAS test server to v2023-05-15.
* Updated R8 used by tests to 4.0.48.

### Contributors
*  [Tim Klingeleers](https://github.com/Mardaneus86) for fixing the default `compactOnLaunch` logic. 


## 1.8.0 (2023-05-01)

### Breaking Changes
* `RealmLog` is now a global singleton shared between all Realm API's. Previously log configuration happened using the `log` builder method on `AppConfiguration`, `SyncConfiguration` or `RealmConfiguration`. These API's are still present and for apps only using a single Atlas App ID, the behaviour is the same. For apps that have configured multiple Atlas App ID's, it will no longer be possible to configure different log levels and loggers for each app. Instead, the last `AppConfiguration` created will override the logger configuration from other `AppConfiguration`s.

### Enhancements
* Multiple processes can now access the same encrypted Realm instead of throwing `Encrypted interprocess sharing is currently unsupported`. (Core Issue [#1845](https://github.com/realm/realm-core/issues/1845))
* Added a public `RealmLog` class that replaces `AppConfiguration.Builder.log()`. (Issue [#1347](https://github.com/realm/realm-kotlin/pull/1347))
* Realm logs will now contain more debug information from the underlying database when `LogLevel.DEBUG` or below is enabled.
* Avoid tracking unreferenced realm versions through the garbage collector. (Issue [#1234](https://github.com/realm/realm-kotlin/issues/1234))
* `Realm.compactRealm(configuration)` has been added as way to compact a Realm file without having to open it. (Issue [#571](https://github.com/realm/realm-kotlin/issues/571))
* `@PersistedName` is now also supported on model classes. (Issue [#1138](https://github.com/realm/realm-kotlin/issues/1138))
* [Sync] All tokens, passwords and custom function arguments are now obfuscated by default, even if `LogLevel` is set to DEBUG, TRACE or ALL. (Issue [#410](https://github.com/realm/realm-kotlin/issues/410))
* [Sync] Add support for `App.authenticationChangeAsFlow()` which make it possible to listen to authentication changes like "LoggedIn", "LoggedOut" and "Removed" across all users of the app. (Issue [#749](https://github.com/realm/realm-kotlin/issues/749)).
* [Sync] Support for migrating from Partition-based to Flexible Sync automatically on the device if the server has migrated to Flexible Sync. ([Core Issue #6554](https://github.com/realm/realm-core/issues/6554))

### Fixed
* Querying a `RealmList` or `RealmSet` with more than eight entries with a list of values could result in a SIGABRT. (Issue [#1183](https://github.com/realm/realm-kotlin/issues/1183))

### Compatibility
* File format: Generates Realms with file format v23.
* Realm Studio 13.0.0 or above is required to open Realms created by this version.
* This release is compatible with the following Kotlin releases:
  * Kotlin 1.7.20 and above.
  * Ktor 2.1.2 and above.
  * Coroutines 1.6.4 and above.
  * AtomicFu 0.18.3 and above.
  * The new memory model only. See https://github.com/realm/realm-kotlin#kotlin-memory-model-and-coroutine-compatibility
* Minimum Gradle version: 6.7.1.
* Minimum Android Gradle Plugin version: 4.0.0.
* Minimum Android SDK: 16.

### Internal
* Updated to Realm Core 13.10.0, commit 7b9ab24d631437364dbe955ac3ea1f550b26cf10.


## 1.7.1 (2023-04-19)

### Breaking Changes
* None.

### Enhancements
* None.
 
### Fixed
* Fix compilation issue with Kotlin 1.8.20. (Issue [1346](https://github.com/realm/realm-kotlin/issues/1346))
* [Sync] Client Reset on JVM on Linux would crash with `No built-in scheduler implementation for this platform. Register your own with Scheduler::set_default_factory()`
* [Sync] Return correct provider for JWT-authenticated users. (Issue [#1350](https://github.com/realm/realm-kotlin/issues/1350))

### Compatibility
* File format: Generates Realms with file format v23.
* Realm Studio 13.0.0 or above is required to open Realms created by this version.
* This release is compatible with the following Kotlin releases:
  * Kotlin 1.7.20 and above.
  * Ktor 2.1.2 and above.
  * Coroutines 1.6.4 and above.
  * AtomicFu 0.18.3 and above.
  * The new memory model only. See https://github.com/realm/realm-kotlin#kotlin-memory-model-and-coroutine-compatibility
* Minimum Gradle version: 6.7.1.
* Minimum Android Gradle Plugin version: 4.0.0.
* Minimum Android SDK: 16.

### Internal
* None.


## 1.7.0 (2023-03-15)

### Breaking Changes
* None.

### Enhancements
* Upgrade OpenSSL from 3.0.7 to 3.0.8.
* Model classes with types not supported by Realm will now fail at compile time instead of logging a debug message. This error can be suppressed by using the `@Ignore` annotation. (Issue [#1226](https://github.com/realm/realm-kotlin/issues/1226))
* Wrong use of `val` for persisted properties will now throw a compiler time error, instead of crashing at runtime. (Issue [#1306](https://github.com/realm/realm-kotlin/issues/1306))
* Add support for querying on RealmSets containing objects with `RealmSet.query(...)`.  (Issue [#1037](https://github.com/realm/realm-kotlin/issues/1258))
* Added support for `RealmDictionary` in model classes. `RealmDictionary` is a `Map` of strings to values. Contrary to `RealmSet` and `RealmList` it is possible to store nullable objects/embedded objects in this data structure. See the class documentation for more details. (Issue [#537](https://github.com/realm/realm-kotlin/issues/537))
* Add Realm datatypes serialization support with `Kserializer`. Serializers can be found in `io.realm.kotlin.serializers`. (Issue [#1283](https://github.com/realm/realm-kotlin/pull/1283))
* [Sync] Add support for setting App Services connection identifiers through `AppConfiguration.appName` and `AppConfiguration.appVersion`, making it easier to identify connections in the server logs. (Issue (#407)[https://github.com/realm/realm-kotlin/issues/407])
* [Sync] Added `RecoverUnsyncedChangesStrategy`, an alternative automatic client reset strategy that tries to automatically recover any unsynced data from the client.
* [Sync] Added `RecoverOrDiscardUnsyncedChangesStrategy`, an alternative automatic client reset strategy that tries to automatically recover any unsynced data from the client, and discards any unsynced data if recovery is not possible. This is now the default policy.
 
### Fixed
* Fixed implementation of `RealmSet.iterator()` to throw `ConcurrentModificationException`s when the underlying set has been modified while iterating over it. (Issue [#1220](https://github.com/realm/realm-kotlin/issues/1220))
* Accessing an invalidated `RealmResults` now throws an `IllegalStateException` instead of a `RealmException`. (Issue [#1188](https://github.com/realm/realm-kotlin/pull/1188))
* Opening a Realm with a wrong encryption key or corrupted now throws an `IllegalStateException` instead of a `IllegalArgumentException`. (Issue [#1188](https://github.com/realm/realm-kotlin/pull/1188))
* Trying to convert to a Flexible Sync Realm with Flexible Sync disabled throws a `IllegalStateException` instead of a `IllegalArgumentException`. (Issue [#1188](https://github.com/realm/realm-kotlin/pull/1188))
* Fix missing initial flow events when registering for events while updating the realm. (Issue [#1151](https://github.com/realm/realm-kotlin/issues/1151))
* Emit deletion events and terminate flow when registering for notifications on outdated entities instead of throwing. (Issue [#1233](https://github.com/realm/realm-kotlin/issues/1233))
* [Sync] Close the thread associated with the Device Sync connection when closing the Realm. (Issue (https://github.com/realm/realm-kotlin/issues/1290)[#1290])

### Compatibility
* File format: Generates Realms with file format v23.
* Realm Studio 13.0.0 or above is required to open Realms created by this version.
* This release is compatible with the following Kotlin releases:
  * Kotlin 1.7.20 and above.
  * Ktor 2.1.2 and above.
  * Coroutines 1.6.4 and above.
  * AtomicFu 0.18.3 and above.
  * Kotlin Serialization 1.4.0 and above
  * The new memory model only. See https://github.com/realm/realm-kotlin#kotlin-memory-model-and-coroutine-compatibility
* Minimum Gradle version: 6.7.1.
* Minimum Android Gradle Plugin version: 4.0.0.
* Minimum Android SDK: 16.

### Internal
* Updated to Realm Core 13.5.0, commit 37cc58865648f343f7d6e538d45980e7f2351211.


## 1.6.2 (2023-03-14)

### Breaking Changes
* None.

### Enhancements
* None.

### Fixed
* Returning invalid objects from `Realm.write` would throw an `IllegalStateException`. (Issue [#1300](https://github.com/realm/realm-kotlin/issues/1300))
* Compatibility with Realm Java when using the `io.realm.RealmObject` abstract class. (Issue [#1278](https://github.com/realm/realm-kotlin/issues/1278))
* Compiler error when multiple fields have `@PersistedName`-annotations that match they Kotlin name. (Issue [#1240](https://github.com/realm/realm-kotlin/issues/1240))
* RealmUUID would throw an `ClassCastException` when comparing with an object instance of a different type. (Issue [#1288](https://github.com/realm/realm-kotlin/issues/1288))
* Compiler error when using Kotlin 1.8.0 and Compose for desktop 1.3.0. (Issue [#1296](https://github.com/realm/realm-kotlin/issues/1296))
* [Sync] `SyncSession.downloadAllServerChange()` and `SyncSession.uploadAllLocalChanges()` was reversed.

### Compatibility
* File format: Generates Realms with file format v23.
* Realm Studio 13.0.0 or above is required to open Realms created by this version.
* This release is compatible with the following Kotlin releases:
  * Kotlin 1.7.20 and above.
  * Ktor 2.1.2 and above.
  * Coroutines 1.6.4 and above.
  * AtomicFu 0.18.3 and above.
  * The new memory model only. See https://github.com/realm/realm-kotlin#kotlin-memory-model-and-coroutine-compatibility
* Minimum Gradle version: 6.7.1.
* Minimum Android Gradle Plugin version: 4.0.0.
* Minimum Android SDK: 16.

### Internal
* None.


## 1.6.1 (2023-02-02)

### Breaking Changes
* None.

### Enhancements
* None.

### Fixed
* Allow defining properties with the field name as the persisted name. ([#1240](https://github.com/realm/realm-kotlin/issues/1240))
* Fix compilation error when accessing Realm Kotlin model classes from Java code. ([#1256](https://github.com/realm/realm-kotlin/issues/1256))

### Compatibility
* File format: Generates Realms with file format v23.
* Realm Studio 13.0.0 or above is required to open Realms created by this version.
* This release is compatible with the following Kotlin releases:
  * Kotlin 1.7.20 and above.
  * Ktor 2.1.2 and above.
  * Coroutines 1.6.4 and above.
  * AtomicFu 0.18.3 and above.
  * The new memory model only. See https://github.com/realm/realm-kotlin#kotlin-memory-model-and-coroutine-compatibility
* Minimum Gradle version: 6.7.1.
* Minimum Android Gradle Plugin version: 4.0.0.
* Minimum Android SDK: 16.

### Internal
* None.


## 1.6.0 (2023-01-25)

This release will bump the Realm file format from version 22 to 23. Opening a file with an older format will automatically upgrade it. Downgrading to a previous file format is not possible.

### Breaking Changes
* None.

### Enhancements
* OpenSSL has been upgraded from from 1.1.1n to 3.0.7.
* Added support for `RealmAny` as supported field in model classes. A `RealmAny` is used to represent a polymorphic Realm value or Realm Object, is indexable but cannot be used as a primary key.
* Add support for `Decimal128` as supported field in model classes. (Issue [#653](https://github.com/realm/realm-kotlin/issues/653))
* Realm will now use a lot less memory and disk space when different versions of realm objects are used. ([Core Issue #5440](https://github.com/realm/realm-core/pull/5440))
* Realm will now continuously track and reduce the size of the Realm file when it is in use rather that only when opening the file with `Configuration.compactOnLaunch` enabled. ([Core Issue #5754](https://github.com/realm/realm-core/issues/5754))
* Add support for `Realm.copyFromRealm()`. All RealmObjects, RealmResults, RealmList and RealmSets now also have a `copyFromRealm()` extension method.
* Add support for querying on RealmLists containing objects with `RealmList.query(...)`.  (Issue [#1037](https://github.com/realm/realm-kotlin/issues/1037))
* Add better error messages when inheriting `RealmObject` with unsupported class types. (Issue [#1086](https://github.com/realm/realm-kotlin/issues/1086))
* Added support for reverse relationships on Embedded objects through the `EmbeddedRealmObject.parent()` extension function. (Issue [#1141](https://github.com/realm/realm-kotlin/pull/1141))
* Added support for reverse relationships through the `backlinks` delegate on `EmbeddedObjects`. See the function documentation for more details. (Issue [#1134](https://github.com/realm/realm-kotlin/issues/1134))
* Added support for `@PersistedName` annotations for mapping a Kotlin field name to the underlying field name persisted in the Realm. (Issue [#590](https://github.com/realm/realm-kotlin/issues/590))
* [Sync] `App.close()` have been added so it is possible to close underlying ressources used by the app instance.
* [Sync] Add support for progress listeners with `SyncSession.progressAsFlow(...)`. (Issue [#428](https://github.com/realm/realm-kotlin/issues/428))lin/issues/1086))
* [Sync] `Realm.writeCopyTo(syncConfig)` now support copying a Flexible Sync Realm to another Flexible Sync Realm. 
* [Sync] Added support for App functions, see documentation for more details. (Issue [#1110](https://github.com/realm/realm-kotlin/pull/1110))
* [Sync] Added support for custom App Services Function authentication. (Issue [#741](https://github.com/realm/realm-kotlin/issues/741))
* [Sync] Add support for accessing user auth profile metadata and custom data through the extension functions 'User.profileAsBsonDocument()' and 'User.customDataAsBsonDocument()'. (Issue [#750](https://github.com/realm/realm-kotlin/pull/750))
* [Sync] Add support for `App.callResetPasswordFunction` (Issue [#744](https://github.com/realm/realm-kotlin/issues/744))
* [Sync] Add support for connection state and connection state change listerners with `SyncSession.connectionState` and `SyncSession.connectionStateAsFlow(). (Issue [#429](https://github.com/realm/realm-kotlin/issues/429))

### Fixed
* Fix missing `Realm.asFlow()`-events from remote updates on synced realms. (Issue [#1070](https://github.com/realm/realm-kotlin/issues/1070))
* Windows binaries for JVM did not statically link the C++ runtime, which could lead to crashes if it wasn't preinstalled. (Issue [#1211](https://github.com/realm/realm-kotlin/pull/1211))
* Internal dispatcher threads would leak when closing Realms. (Issue [#818](https://github.com/realm/realm-kotlin/issues/818))
* Realm finalizer thread would prevent JVM main thread from exiting. (Issue [#818](https://github.com/realm/realm-kotlin/issues/818))
* `RealmUUID` did not calculate the correct `hashCode`, so putting it in a `HashSet` resulted in duplicates.
* JVM apps on Mac and Linux would use a native file built in debug mode, making it slower than needed. The correct native binary built in release mode is now used. Windows was not affected. (Issue [#1124](https://github.com/realm/realm-kotlin/pull/1124))
* `RealmUUID.random()` would generate the same values when an app was re-launched from Android Studio during development. (Issue [#1123](https://github.com/realm/realm-kotlin/pull/1123)) 
* Complete flows with an IllegalStateException instead of crashing when notifications cannot be delivered due to insufficient channel capacity (Issue [#1147](https://github.com/realm/realm-kotlin/issues/1147))
* Prevent "Cannot listen for changes on a deleted Realm reference"-exceptions when notifier is not up-to-date with newest updates from write transaction.
* [Sync] Custom loggers now correctly see both normal and sync events. Before, sync events were just logged directly to LogCat/StdOut.
* [Sync] When a `SyncSession` was paused using `SyncSession.pause()`, it would sometimes automatically resume the session. `SyncSession.State.PAUSED` has been added, making it explicit when a session is paused. (Core Issue [#6085](https://github.com/realm/realm-core/issues/6085))

### Compatibility
* File format: Generates Realms with file format v23.
* Realm Studio 13.0.0 or above is required to open Realms created by this version.
* This release is compatible with the following Kotlin releases:
  * Kotlin 1.7.20 and above.
  * Ktor 2.1.2 and above.
  * Coroutines 1.6.4 and above.
  * AtomicFu 0.18.3 and above.
  * The new memory model only. See https://github.com/realm/realm-kotlin#kotlin-memory-model-and-coroutine-compatibility
* Minimum Gradle version: 6.7.1.
* Minimum Android Gradle Plugin version: 4.0.0.
* Minimum Android SDK: 16.

### Internal
* Updated to Realm Core 13.2.0, commit 5a119d8cb2eaac60c298532af2c9ae789af0c9e6.
* Updated to require Swig 4.1.0.
* Updated AndroidxStartup to 1.1.1.
* Updated to Kbson 0.2.0.
* `io.realm.kotlin.types.ObjectId` now delegates all responsibility to `org.mongodb.kbson.ObjectId` while maintaining the interface.
* Added JVM test wrapper as a workaround for https://youtrack.jetbrains.com/issue/KT-54634
* Use Relinker when loading native libs on Android.


## 1.5.2 (2023-01-10)

### Breaking Changes
* None.

### Enhancements
* None.

### Fixed
* Fixed various proguard issues. (Issue [#1150](https://github.com/realm/realm-kotlin/issues/1150))
* Fixed bug when creating `RealmInstant` instaces with `RealmInstant.now()` in Kotlin Native. (Issue [#1182](https://github.com/realm/realm-kotlin/issues/1182))
* Allow `@Index` on `Boolean` fields. (Issue [#1193](https://github.com/realm/realm-kotlin/issues/1193))
* Fixed issue with spaces in realm file path on iOS (Issue [#1194](https://github.com/realm/realm-kotlin/issues/1194))

### Compatibility
* This release is compatible with the following Kotlin releases:
  * Kotlin 1.7.20 and above.
  * Ktor 2.1.2 and above.
  * Coroutines 1.6.4 and above.
  * AtomicFu 0.18.3 and above.
  * The new memory model only. See https://github.com/realm/realm-kotlin#kotlin-memory-model-and-coroutine-compatibility
* Minimum Gradle version: 6.7.1.
* Minimum Android Gradle Plugin version: 4.0.0.
* Minimum Android SDK: 16.

### Internal
* Updated to Gradle 7.6.


## 1.5.1 (2022-12-12)

### Breaking Changes
* None.

### Enhancements
* None.

### Fixed
* Fixed problem with KBSON using reservered keywords in Swift. (Issue [#1153](https://github.com/realm/realm-kotlin/issues/))
* Fixed database corruption and encryption issues on apple platforms. (Issue [#5076](https://github.com/realm/realm-js/issues/5076))
* Fixed 1.8.0-Beta/RC compatibility. (Issue [#1159](https://github.com/realm/realm-kotlin/issues/1159)
* [Sync] Bootstraps will not be applied in a single write transaction - they will be applied 1MB of changesets at a time. (Issue [#5999](https://github.com/realm/realm-core/pull/5999)).
* [Sync] Fixed a race condition which could result in operation cancelled errors being delivered to `Realm.open` rather than the actual sync error which caused things to fail. (Issue [#5968](https://github.com/realm/realm-core/pull/5968)).

### Compatibility
* This release is compatible with the following Kotlin releases:
  * Kotlin 1.7.20 and above.
  * Ktor 2.1.2 and above.
  * Coroutines 1.6.4 and above.
  * AtomicFu 0.18.3 and above.
  * The new memory model only. See https://github.com/realm/realm-kotlin#kotlin-memory-model-and-coroutine-compatibility
* Minimum Gradle version: 6.7.1.
* Minimum Android Gradle Plugin version: 4.0.0.
* Minimum Android SDK: 16.

### Internal
* Updated to Realm Core 12.12.0, commit 292f534a8ae687a86d799b14e06a94985e49c3c6.
* Updated to KBSON 0.2.0
* Updated to require Swig 4.1.0.


## 1.5.0 (2022-11-11)

### Breaking Changes
* None.

### Enhancements
* Fixed error when using Realm object as query argument. Issue[#1098](https://github.com/realm/realm-kotlin/issues/1098)
* Realm will now use `System.loadLibrary()` first when loading native code on JVM, adding support for 3rd party JVM installers. If this fails, it will fallback to the current method of extracting and loading the native library from the JAR file. (Issue [#1105](https://github.com/realm/realm-kotlin/issues/1105)).
* Added support for in-memory Realms.
* Added support for reverse relationships through the `backlinks` delegate. See the function documentation for more details. (Issue [#1021](https://github.com/realm/realm-kotlin/pull/1021))
* Added support for `BsonObjectId` and its typealias `org.mongodb.kbson.ObjectId` as a replacement for `ObjectId`. `io.realm.kotlin.types.ObjectId` is still functional but has been marked as deprecated.
* [Sync] Added support for `BsonObjectId` as partition value.
* [Sync] Exposed `configuration` and `user` on `SyncSession`. (Issue [#431](https://github.com/realm/realm-kotlin/issues/431))
* [Sync] Added support for encrypting the user metadata used by Sync. (Issue [#413](https://github.com/realm/realm-kotlin/issues/413))
* [Sync] Added support for API key authentication. (Issue [#432](https://github.com/realm/realm-kotlin/issues/432))

### Fixed
* Close underlying realm if it is no longer referenced by any Kotlin object. (Issue [#671](https://github.com/realm/realm-kotlin/issues/671))
* Fixes crash during migration if Proguard was enabled. (Issue [#1106](https://github.com/realm/realm-kotlin/issues/1106))
* Adds missing Proguard rules for Embedded objects. (Issue [#1106](https://github.com/realm/realm-kotlin/issues/1107))

### Compatibility
* This release is compatible with the following Kotlin releases:
  * Kotlin 1.7.20 and above.
  * Ktor 2.1.2 and above.
  * Coroutines 1.6.4 and above.
  * AtomicFu 0.18.3 and above.
  * The new memory model only. See https://github.com/realm/realm-kotlin#kotlin-memory-model-and-coroutine-compatibility
* Minimum Gradle version: 6.7.1.
* Minimum Android Gradle Plugin version: 4.0.0.
* Minimum Android SDK: 16.

### Internal
* Added dependency Kbson 0.1.0.
* Updated to use hierarchical multi platform project structure.
* Updated to Realm Core 12.11.0, commit 3d5ff9b5e47c5664c4c5611cdfd22fd15e451b55.
* Updated to Detekt 1.22.0-RC2.


## 1.4.0 (2022-10-17)

### Breaking Changes
* Minimum Kotlin version has been raised from 1.6.10 to 1.7.20.
* Support for the original (old) memory model on Kotlin Native has been dropped. Only the new Kotlin Native memory model is supported.  
* Minimum Gradle version has been raised from 6.1.1 to 6.7.1.
* Minimum Ktor version has been raised from 1.6.8 to 2.1.2.

### Enhancements
* [Sync] The sync variant `io.realm.kotlin:library-sync:1.4.0`, now support Apple Silicon targets, ie. `macosArm64()`, `iosArm64()` and `iosSimulatorArm64`.

### Fixed
* [Sync] Using the SyncSession after receiving changes from the server would sometimes crash. Issue [#1068](https://github.com/realm/realm-kotlin/issues/1068)

### Compatibility
* This release is compatible with the following Kotlin releases:
  * Kotlin 1.7.20 and above.
  * Ktor 2.1.2 and above.
  * Coroutines 1.6.4 and above.
  * AtomicFu 0.18.3 and above.
  * The new memory model only. See https://github.com/realm/realm-kotlin#kotlin-memory-model-and-coroutine-compatibility
* Minimum Gradle version: 6.7.1.
* Minimum Android Gradle Plugin version: 4.0.0.
* Minimum Android SDK: 16.

### Internal
* Updated to Kotlin 1.7.20.
* Updated to Coroutines 1.6.4.
* Updated to AtomicFu 0.18.3.
* Updated to Kotlin Serialization 1.4.0.
* Updated to KotlinX DateTime 0.4.0.
* Updated to okio 3.2.0.
* Ktor now uses the OkHttp engine on Android/JVM.
* Ktor now uses the Darwin engine on Native.


## 1.3.0 (2022-10-10)

### Breaking Changes
* None.

### Enhancements
* Support for `MutableRealm.deleteAll()`.
* Support for `MutableRealm.delete(KClass)`.
* Support for `DynamicMutableRealm.deleteAll()`.
* Support for `DynamicMutableRealm.delete(className)`.
* Support for `RealmInstant.now()`
* [Sync] Support for `User.getProviderType()`.
* [Sync] Support for `User.getAccessToken()`.
* [Sync] Support for `User.getRefreshToken()`.
* [Sync] Support for `User.getDeviceId()`.

### Fixed
* [Sync] Using `SyncConfiguration.Builder.waitForInitialRemoteDataOpen()` is now much faster if the server realm contains a lot of data. Issue [])_

### Compatibility
* This release is compatible with:
  * Kotlin 1.6.10 - 1.7.10. 1.7.20 support is tracked here: https://github.com/realm/realm-kotlin/issues/1024
  * Ktor 1.6.8. Ktor 2 support is tracked here: https://github.com/realm/realm-kotlin/issues/788
  * Coroutines 1.6.0-native-mt. Also compatible with Coroutines 1.6.0 but requires enabling of the new memory model and disabling of freezing, see https://github.com/realm/realm-kotlin#kotlin-memory-model-and-coroutine-compatibility for details on that.
  * AtomicFu 0.17.0 and above.
* Minimum Gradle version: 6.1.1.
* Minimum Android Gradle Plugin version: 4.0.0.
* Minimum Android SDK: 16.

### Internal
* None.


## 1.2.0 (2022-09-30)

### Breaking Changes
* `RealmResults.query()` now returns a `RealmQuery` instead of a `RealmResults`.

### Enhancements
* Added support for `MutableRealmInt` in model classes. The new type behaves like a reference to a `Long`, but also supports `increment` and `decrement` methods. These methods implement a conflict-free replicated data type, whose value will converge even when changed across distributed devices with poor connections.
* [Sync] Support for `User.linkCredentials()`.
* [Sync] Support for `User.identities`, which will return all login types available to the user.
* [Sync] `User.id` as a replacement for `User.identity`. `User.identity` has been marked as deprecated.

### Fixed
* Classes using `RealmObject` or `EmbeddedRealmObject` as a generics type would be modified by the compiler plugin causing compilation errors. (Issue [981] (https://github.com/realm/realm-kotlin/issues/981))
* Ordering not respected for `RealmQuery.first()`. (Issue [#953](https://github.com/realm/realm-kotlin/issues/953))
* Sub-querying on a RealmResults ignored the original filter. (Issue [#998](https://github.com/realm/realm-kotlin/pull/998))
* `RealmResults.query()` semantic returning `RealmResults` was wrong, the return type should be a `RealmQuery`. (Issue [#1013](https://github.com/realm/realm-kotlin/pull/1013))
* Crash when logging messages with formatting specifiers. (Issue [#1034](https://github.com/realm/realm-kotlin/issues/1034))

### Compatibility
* This release is compatible with:
  * Kotlin 1.6.10 - 1.7.10. 1.7.20 support is tracked here: https://github.com/realm/realm-kotlin/issues/1024
  * Ktor 1.6.8. Ktor 2 support is tracked here: https://github.com/realm/realm-kotlin/issues/788
  * Coroutines 1.6.0-native-mt. Also compatible with Coroutines 1.6.0 but requires enabling of the new memory model and disabling of freezing, see https://github.com/realm/realm-kotlin#kotlin-memory-model-and-coroutine-compatibility for details on that.
  * AtomicFu 0.17.0 and above.
* Minimum Gradle version: 6.1.1.
* Minimum Android Gradle Plugin version: 4.0.0.
* Minimum Android SDK: 16.

### Internal
* Updated to Realm Core 12.7.0, commit 18abbb4e9dc268620fa499923a92921bf26db8c6.
* Updated to Kotlin Compile Testing 1.4.9.


## 1.1.0 (2022-08-23)

### Breaking Changes
* None.

### Enhancements
* Added support for `RealmSet` in model classes. `RealmSet` is a collection of unique elements. See the class documentation for more details.
* Added support for `UUID` through a new property type: `RealmUUID`.
* Support for `Realm.writeCopyTo(configuration)`.
* [Sync] Add support for `User.delete()`, making it possible to delete user data on the server side (Issue [#491](https://github.com/realm/realm-kotlin/issues/491)).
* [Sync] It is now possible to create multiple anonymous users by specifying `Credentials.anonymous(reuseExisting = false)` when logging in to an App.

### Fixed
* `Realm.deleteRealm(config)` would throw an exception if the file didn't exist.
* Returning deleted objects from `Realm.write` and `Realm.writeBlocking` threw a non-sensical `NullPointerException`. Returning such a value is not allowed and now throws an `IllegalStateException`. (Issue [#965](https://github.com/realm/realm-kotlin/issues/965))
* [Sync] AppErrors and SyncErrors with unmapped category or error codes caused a crash. (Issue [951] (https://github.com/realm/realm-kotlin/pull/951))

### Compatibility
* This release is compatible with:
  * Kotlin 1.6.10 and above.
  * Coroutines 1.6.0-native-mt. Also compatible with Coroutines 1.6.0 but requires enabling of the new memory model and disabling of freezing, see https://github.com/realm/realm-kotlin#kotlin-memory-model-and-coroutine-compatibility for details on that.
  * AtomicFu 0.17.0.
* Minimum Gradle version: 6.1.1.  
* Minimum Android Gradle Plugin version: 4.0.0.
* Minimum Android SDK: 16.

### Internal
* Updated to Realm Core 12.5.1, commit 6f6a0f415bd33cf2ced4467e36a47f7c84f0a1d7.
* Updated to Gradle 7.5.1.
* Updated to Android Gradle Plugin 7.2.2.
* Updated to CMake 3.22.1
* Updated to Android targetSdk 33.
* Updated to Android compileSdkVersion 33.
* Updated to Android Build Tools 33.0.0.
* Updated to Android NDK 23.2.8568313.


## 1.0.2 (2022-08-05)

### Breaking Changes
* None.

### Enhancements
* None.

### Fixed
* Missing proguard configuration for `CoreErrorUtils`. (Issue [#942](https://github.com/realm/realm-kotlin/issues/942))
* [Sync] Embedded Objects could not be added to the schema for `SyncConfiguration`s. (Issue [#945](https://github.com/realm/realm-kotlin/issues/945)).

### Compatibility
* This release is compatible with:
  * Kotlin 1.6.10 and above.
  * Coroutines 1.6.0-native-mt. Also compatible with Coroutines 1.6.0 but requires enabling of the new memory model and disabling of freezing, see https://github.com/realm/realm-kotlin#kotlin-memory-model-and-coroutine-compatibility for details on that.
  * AtomicFu 0.17.0.
* Minimum Gradle version: 6.1.1.  
* Minimum Android Gradle Plugin version: 4.0.0.
* Minimum Android SDK: 16.

### Internal
* None.


## 1.0.1 (2022-07-07)

### Breaking Changes
* None.

### Enhancements
* Added support for `ByteArray`. ([#584](https://github.com/realm/realm-kotlin/issues/584))

### Fixed
* Fixed JVM memory leak when passing string to C-API. (Issue [#890](https://github.com/realm/realm-kotlin/issues/890))
* Fixed crash present on release-mode apps using Sync due to missing Proguard exception for `ResponseCallback`.
* The compiler plugin did not set the generic parameter correctly for an internal field inside model classes. This could result in other libraries that operated on the source code throwing an error of the type: `undeclared type variable: T`. (Issue [#901](https://github.com/realm/realm-kotlin/issues/901))
* String read from a realm was mistakenly treated as zero-terminated, resulting in strings with `\0`-characters to be truncated when read. Inserting data worked correctly. (Issue [#911](https://github.com/realm/realm-kotlin/issues/911))
* [Sync] Fix internal ordering of `EmailPasswordAuth.resetPassword(...)` arguments. (Issue [#885](https://github.com/realm/realm-kotlin/issues/885))
* [Sync] Sync error events not requiring a Client Reset incorrectly assumed they had to include a path to a recovery Realm file. (Issue [#895](https://github.com/realm/realm-kotlin/issues/895))

### Compatibility
* This release is compatible with:
  * Kotlin 1.6.10 and above.
  * Coroutines 1.6.0-native-mt. Also compatible with Coroutines 1.6.0 but requires enabling of the new memory model and disabling of freezing, see https://github.com/realm/realm-kotlin#kotlin-memory-model-and-coroutine-compatibility for details on that.
  * AtomicFu 0.17.0.
* Minimum Gradle version: 6.1.1.  
* Minimum Android Gradle Plugin version: 4.0.0.
* Minimum Android SDK: 16.

### Internal
* None.


## 1.0.0 (2022-06-07)

### Breaking Changes
* Move all classes from package `io.realm` to `io.realm.kotlin`. This allows Realm Java and Realm Kotlin to be included in the same app without having class name conflicts. *WARNING:* While both libraries can be configured to open the same file, doing so concurrently is currently not supported and can lead to corrupted realm files.
* Updated default behavior for implicit import APIs (realm objects setters and list add/insert/set-operations) to update existing objects with similar primary key instead of throwing. (Issue [#849](https://github.com/realm/realm-kotlin/issues/849))
* Introduced `BaseRealmObject` as base interface of `RealmObject` and `DynamicRealmObject` to prepare for future embedded object support.
  * Most APIs accepts `BaseRealmObject` instead of `RealmObject`.
  * `DynamicRealmObject` no longer implements `RealmObject` but only `BaseRealmObject`
  * Besides the changes of base class of `DynamicRealmObject`, this should not require and code changes.
* Moved all modeling defining types to `io.realm.kotlin.types`
  * Moved `BaseRealmObject`, `RealmObject`, `EmbeddedObject`, `RealmList`, `RealmInstant` and `ObjectId` from `io.realm` to `io.realm.kotlin.types`
* Moved `RealmResults` from `io.realm` to `io.realm.kotlin.query`
* Reworked API for dynamic objects.
  * Support for unmanaged dynamic objects through `DynamicMutableRealmObject.create()`.
  * Replaced `DynamicMutableRealm.create()` with `DynamicMutableRealm.copyToRealm()` similar to `MutableRealm.copyToRealm()`.
* Moved `io.realm.MutableRealm.UpdatePolicy` to top-level class `io.realm.kotlin.UpdatePolicy` as it now also applies to `DynamicMutableRealm.copyToRealm()`.
* Deleted `Queryable`-interface and removed it from `RealmResults`.
* Moved extension methods on `BaseRealmObject`, `MutableRealm`, `TypedRealm`, `Realm` and `Iterable` from `io.realm` to `io.realm.kotlin.ext`
* Moved `io.realm.MutableRealm.UpdatePolicy` to top-level class `io.realm.UpdatePolicy` as it now also applies to `DynamicMutableRealm.copyToRealm()`
* All exceptions from Realm now has `RealmException` as their base class instead of `RealmCoreException` or `Exception`.
* Aligned factory methods naming. (Issue [#835](https://github.com/realm/realm-kotlin/issues/835))
  * Renamed `RealmConfiguration.with(...)` to `RealmConfiguration.create(...)`
  * Renamed `SyncConfiguration.with(...)` to `SyncConfiguration.create(...)`
  * Renamed `RealmInstant.fromEpochSeconds(...)` to `RealmInstant.from(...)`
* Reduced `DynamicMutableRealm` APIs (`copyToRealm()` and `findLatest()`) to only allow import and lookup of `DynamicRealmObject`s.

### Enhancements
* [Sync] Support for Flexible Sync through `Realm.subscriptions`. (Issue [#824](https://github.com/realm/realm-kotlin/pull/824))
* [Sync] Added support for `ObjectId` ([#652](https://github.com/realm/realm-kotlin/issues/652)). `ObjectId` can be used as a primary key in model definition.
* [Sync] Support for `SyncConfiguration.Builder.InitialData()`. (Issue [#422](https://github.com/realm/realm-kotlin/issues/422))
* [Sync] Support for `SyncConfiguration.Builder.initialSubscriptions()`. (Issue [#831](https://github.com/realm/realm-kotlin/issues/831))
* [Sync] Support for `SyncConfiguration.Builder.waitForInitialRemoteData()`. (Issue [#821](https://github.com/realm/realm-kotlin/issues/821))
* [Sync] Support for accessing and controlling the session state through `SyncSession.state`, `SyncSession.pause()` and `SyncSession.resume()`.
* [Sync] Added `SyncConfiguration.syncClientResetStrategy` which enables support for client reset via `DiscardUnsyncedChangesStrategy` for partition-based realms and `ManuallyRecoverUnsyncedChangesStrategy` for Flexible Sync realms.
* [Sync] Support `ObjectId` as a partition key.
* Support for embedded objects. (Issue [#551](https://github.com/realm/realm-kotlin/issues/551))
* Support for `RealmConfiguration.Builder.initialData()`. (Issue [#579](https://github.com/realm/realm-kotlin/issues/579))
* Preparing the compiler plugin to be compatible with Kotlin `1.7.0-RC`. (Issue [#843](https://github.com/realm/realm-kotlin/issues/843))
* Added `AppConfiguration.create(...)` as convenience method for `AppConfiguration.Builder(...).build()` (Issue [#835](https://github.com/realm/realm-kotlin/issues/835))

### Fixed
* Fix missing symbol (`___bid_IDEC_glbround`) on Apple silicon
* Creating a `RealmConfiguration` off the main thread on Kotlin Native could crash with `IncorrectDereferenceException`. (Issue [#799](https://github.com/realm/realm-kotlin/issues/799))
* Compiler error when using cyclic references in compiled module. (Issue [#339](https://github.com/realm/realm-kotlin/issues/339))

### Compatibility
* This release is compatible with:
  * Kotlin 1.6.10 and above.
  * Coroutines 1.6.0-native-mt. Also compatible with Coroutines 1.6.0 but requires enabling of the new memory model and disabling of freezing, see https://github.com/realm/realm-kotlin#kotlin-memory-model-and-coroutine-compatibility for details on that.
  * AtomicFu 0.17.0.
* Minimum Gradle version: 6.1.1.  
* Minimum Android Gradle Plugin version: 4.0.0.
* Minimum Android SDK: 16.

### Internal
* Updated to Realm Core 12.1.0, commit f8f6b3730e32dcc5b6564ebbfa5626a640cdb52a.


## 0.11.1 (2022-05-05)

### Breaking Changes
* None.

### Enhancements
* None.

### Fixed
* Fix crash in list notification listener (Issue [#827](https://github.com/realm/realm-kotlin/issues/827), since 0.11.0)

### Compatibility
* This release is compatible with:
  * Kotlin 1.6.10 and above.
  * Coroutines 1.6.0-native-mt. Also compatible with Coroutines 1.6.0 but requires enabling of the new memory model and disabling of freezing, see https://github.com/realm/realm-kotlin#kotlin-memory-model-and-coroutine-compatibility for details on that.
  * AtomicFu 0.17.0.
* Minimum Gradle version: 6.1.1.  
* Minimum Android Gradle Plugin version: 4.0.0.
* Minimum Android SDK: 16.

### Internal
* None.


## 0.11.0 (2022-04-29)

### Breaking Changes
* [Sync] `SyncConfiguration` and `SyncSession` have been moved to `io.realm.mongodb.sync`.
* [Sync] `EmailPasswordAuth` has been movedto `io.realm.mongodb.auth`.
* [Sync] Improved exception hierarchy for App and Sync exceptions. All sync/app exceptions now use `io.realm.mongodb.exceptions.AppException` as their top-level exception type. Many methods have more specialized exceptions for common errors that can be caught and reacted to. See `AppException` documentation for more details.
* [Sync] `SyncConfiguration.directory` is no longer available.
* [Sync] Removed `SyncConfiguration.partitionValue` as it exposed internal implementation details. It will be reintroduced at a later date.

### Enhancements
* [Sync] `EmailPasswordAuth` has been extended with support for: `confirmUser()`, `resendConfirmationEmail()`, `retryCustomConfirmation()`, `sendResetPasswordEmail()` and `resetPassword()`.
* [Sync] Support for new types of `Credentials`: `apiKey`, `apple`, `facebook`, `google` and `jwt`.
* [Sync] Support for the extension property `Realm.syncSession`, which returns the sync session associated with the realm.
* [Sync] Support for `SyncSession.downloadAllServerChanges()` and `SyncSession.uploadAllLocalChanges()`.
* [Sync] Support for `App.allUsers()`.
* [Sync] Support for `SyncConfiguration.with()`.
* [Sync] Support for `null` and `Integer` (along side already existing `String` and `Long`) partition values when using Partion-based Sync.
* [Sync] Support for `User.remove()`.
* [Sync] `AppConfiguration.syncRootDirectory` has been added to allow users to set the root folder containing all files used for data synchronization between the device and MongoDB Realm. (Issue [#795](https://github.com/realm/realm-kotlin/issues/795))
* Encrypted Realms now use OpenSSL 1.1.1n, up from v1.1.1g.

### Fixed
* Fix duplication of list object references when importing existing objects with `copyToRealm(..., updatePolicy = UpdatePolicy.ALL)` (Issue [#805](https://github.com/realm/realm-kotlin/issues/805))
* Bug in the encryption layer that could result in corrupted Realm files. (Realm Core Issue [#5360](https://github.com/realm/realm-core/issues/5360), since 0.10.0)

### Compatibility
* This release is compatible with:
  * Kotlin 1.6.10 and above.
  * Coroutines 1.6.0-native-mt. Also compatible with Coroutines 1.6.0 but requires enabling of the new memory model and disabling of freezing, see https://github.com/realm/realm-kotlin#kotlin-memory-model-and-coroutine-compatibility for details on that.
  * AtomicFu 0.17.0.
* Minimum Gradle version: 6.1.1.  
* Minimum Android Gradle Plugin version: 4.0.0.
* Minimum Android SDK: 16.

### Internal
* Updated to Realm Core 11.15.0, commit 9544b48e52c49e0267c3424b0b92c2f5efd5e2b9.
* Updated to Ktor 1.6.8.
* Updated to Ktlint 0.45.2.
* Rename internal synthetic variables prefix to `io_realm_kotlin_`, so deprecated prefix `$realm$` is avoided.
* Using latest Kotlin version (EAP) for the `kmm-sample` app to test compatibility with the latest/upcoming Kotlin version.


## 0.10.2 (2022-04-01)

### Breaking Changes
* None.

### Enhancements
* None.

### Fixed
* Fix query syntax errors of seemingly correct query (Issue [#683](https://github.com/realm/realm-kotlin/issues/683))
* Fix error when importing lists with existing objects through `copyToRealm` with `UpdatePolicy.ALL` (Issue [#771](https://github.com/realm/realm-kotlin/issues/771))

### Compatibility
* This release is compatible with:
  * Kotlin 1.6.10.
  * Coroutines 1.6.0-native-mt. Also compatible with Coroutines 1.6.0 but requires enabling of the new memory model and disabling of freezing, see https://github.com/realm/realm-kotlin#kotlin-memory-model-and-coroutine-compatibility for details on that.
  * AtomicFu 0.17.0.
* Minimum Gradle version: 6.1.1.  
* Minimum Android Gradle Plugin version: 4.0.0.
* Minimum Android SDK: 16.

### Internal
* None.

## 0.10.1 (2022-03-24)

### Breaking Changes
* None.

### Enhancements
* Reducing the binary size for Android dependency. (Issue [#216](https://github.com/realm/realm-kotlin/issues/216)).
* Using static c++ runtime library (stl) for Android. (Issue [#694](https://github.com/realm/realm-kotlin/issues/694)).

### Fixed
* Fix assignments to `RealmList`-properties on managed objects (Issue [#718](https://github.com/realm/realm-kotlin/issues/718))
* `iosSimulatorArm64` and `iosX64` cinterop dependencies were compiled with unnecessary additional architectures, causing a fat framework to fail with (Issue [#722](https://github.com/realm/realm-kotlin/issues/722))

### Compatibility
* This release is compatible with:
  * Kotlin 1.6.10.
  * Coroutines 1.6.0-native-mt. Also compatible with Coroutines 1.6.0 but requires enabling of the new memory model and disabling of freezing, see https://github.com/realm/realm-kotlin#kotlin-memory-model-and-coroutine-compatibility for details on that.
  * AtomicFu 0.17.0.
* Minimum Gradle version: 6.1.1.  
* Minimum Android Gradle Plugin version: 4.0.0.
* Minimum Android SDK: 16.

### Internal
* None.


## 0.10.0 (2022-03-04)

### Breaking Changes
* `RealmConfiguration.Builder.path()` has been replaced by `RealmConfiguration.Builder.directory()`, which can be combined with `RealmConfiguration.Builder.name()` to form the full path. (Issue [#346](https://github.com/realm/realm-kotlin/issues/346))
* `Realm.observe()` and `RealmObject.observe()` have been renamed to `asFlow()`.
* `RealmObject.asFlow` will throw `UnsupportedOperationException` instead of `IllegalStateException` if called on a live or dynamic object in a write transaction or in a migration.
* `RealmObject.asFlow` will throw `UnsupportedOperationException` instead of `IllegalStateException` if called on a live or dynamic object in a write transaction or in a migration.
* Removed `RealmObject.delete()` and `RealmResults.delete()`. All objects, objects specified by queries and results must be delete through `MutableRealm.delete(...)` and `DynamicMutableRealm.delete(...).
* Removed default empty schema argument for `RealmConfiguration.Builder(schema = ... )` and `SyncConfiguration.Builder(..., schema= ... )` as all configuraitons require a non-empty schema.
* Removed `RealmConfiguration.Builder.schema()`. `RealmConfiguration.Builder(schema = ...)` should be used instead.

### Enhancements
* Add support for Gradle Configuration Cache.
* Improved exception message when attempting to delete frozen objects. (Issue [#616](https://github.com/realm/realm-kotlin/issues/616))
* Added `RealmConfiguration.Builder.compactOnLaunch()`, which can be used to control if a Realm file should be compacted when opened.
* A better error message if a data class was used as model classes. (Issue [#684](https://github.com/realm/realm-kotlin/issues/684))
* A better error message if the Realm plugin was not applied to the module containing model classes. (Issue [#676](https://github.com/realm/realm-kotlin/issues/676))
* A better error message if a class is used that is not part of the schema. (Issue [#680](https://github.com/realm/realm-kotlin/issues/680))
* Add support for fine-grained notification on Realm instances. `Realm.asFlow()` yields `RealmChange` that represent the `InitialRealm` or `UpdatedRealm` states.
* Add support for fine-grained notification on Realm objects. `RealmObject.asFlow()` yields `ObjectChange` that represent the `InitialObject`, `UpdatedObject` or `DeletedObject` states.
* Add support for fine-grained notification on Realm lists. `RealmList.asFlow()` yields `ListChange` that represent the `InitialList`, `UpdatedList` or `DeletedList` states.
* Add support for fine-grained notifications on Realm query results. `RealmResults.asFlow()` yields `ResultsChange` that represent the `InitialResults` or `UpdatedResults` states.
* Add support for fine-grained notifications on `RealmSingleQuery`. `RealmSingleQuery.asFlow()` yields `SingleQueryChange` that represent the `PendingObject`, `InitialObject`, `UpdatedObject` or `DeletedObject` states.
* Add support for data migration as part of an automatic schema upgrade through `RealmConfiguration.Builder.migration(RealmMigration)` (Issue [#87](https://github.com/realm/realm-kotlin/issues/87))
* Added ability to delete objects specified by a `RealmQuery` or `RealmResults` through `MutableRealm.delete(...)` and `DynamicMutableRealm.delete(...).
* Add support for updating existing objects through `copyToRealm`. This requires them having a primary key. (Issue [#564](https://github.com/realm/realm-kotlin/issues/564))
* Added `Realm.deleteRealm(RealmConfiguration)` function that deletes the Realm files from the filesystem (Issue [#95](https://github.com/realm/realm-kotlin/issues/95)).


### Fixed
* Intermittent `ConcurrentModificationException` when running parallel builds. (Issue [#626](https://github.com/realm/realm-kotlin/issues/626))
* Refactor the compiler plugin to use API's compatible with Kotlin `1.6.20`. (Issue ([#619](https://github.com/realm/realm-kotlin/issues/619)).
* `RealmConfiguration.path` should report the full Realm path. (Issue ([#605](https://github.com/realm/realm-kotlin/issues/605)).
* Support multiple constructors in model definition (one zero arg constructor is required though). (Issue ([#184](https://github.com/realm/realm-kotlin/issues/184)).
* Boolean argument substitution in queries on iOS/macOS would crash the query. (Issue [#691](https://github.com/realm/realm-kotlin/issues/691))
* Support 32-bit Android (x86 and armeabi-v7a). (Issue ([#109](https://github.com/realm/realm-kotlin/issues/109)).
* Make updates of primary key properties throw IllegalStateException (Issue [#353](https://github.com/realm/realm-kotlin/issues/353))


### Compatibility
* This release is compatible with:
  * Kotlin 1.6.10.
  * Coroutines 1.6.0-native-mt. Also compatible with Coroutines 1.6.0 but requires enabling of the new memory model and disabling of freezing, see https://github.com/realm/realm-kotlin#kotlin-memory-model-and-coroutine-compatibility for details on that.
  * AtomicFu 0.17.0.
* Minimum Gradle version: 6.1.1.  
* Minimum Android Gradle Plugin version: 4.0.0.
* Minimum Android SDK: 16.

### Internal
* Downgraded to Gradle 7.2 as a work-around for https://youtrack.jetbrains.com/issue/KT-51325.
* Updated to Realm Core 11.10.0, commit: ad2b6aeb1fd58135a2d9bf463011e26f934390ea.


## 0.9.0 (2022-01-28)

### Breaking Changes
* `RealmResults.observe()` and `RealmList.observe()` have been renamed to `asFlow()`.
* Querying via `Realm.objects(...)` is no longer supported. Use `Realm.query(...)` instead.

### Enhancements
* Added API for inspecting the schema of the realm with `BaseRealm.schema()` ([#238](https://github.com/realm/realm-kotlin/issues/238)).
* Added support for `RealmQuery` through `Realm.query(...)` ([#84](https://github.com/realm/realm-kotlin/issues/84)).
* Added source code link to model definition compiler errors. ([#173](https://github.com/realm/realm-kotlin/issues/173))
* Support Kotlin's new memory model. Enabled in consuming project with the following gradle properties `kotlin.native.binary.memoryModel=experimental`.
* Add support for JVM on M1 (in case we're running outside Rosetta compatibility mode, example when using Azul JVM which is compiled against `aarch64`) [#629](https://github.com/realm/realm-kotlin/issues/629).

### Fixed
* Sync on jvm targets on Windows/Linux crashes with unavailable scheduler ([#655](https://github.com/realm/realm-kotlin/issues/655)).

### Compatibility
* This release is compatible with:
  * Kotlin 1.6.10.
  * Coroutines 1.6.0-native-mt. Also compatible with Coroutines 1.6.0 but requires enabling of the new memory model and disabling of freezing, see https://github.com/realm/realm-kotlin#kotlin-memory-model-and-coroutine-compatibility for details on that.
  * AtomicFu 0.17.0.
* Minimum Gradle version: 6.1.1.  
* Minimum Android Gradle Plugin version: 4.0.0.
* Minimum Android SDK: 16.

### Internal
* Updated to Gradle 7.3.3.
* Updated to Android Gradle Plugin 7.1.0.
* Updated to AndroidX JUnit 1.1.3.
* Updated to AndroidX Test 1.4.0.


## 0.8.2 (2022-01-20)

### Breaking Changes
* None.

### Enhancements
* None.

### Fixed
* The `library-base` module would try to initialize a number of `library-sync` classes for JNI lookups. These and `RealmObjectCompanion` were not being excluded from Proguard obfuscation causing release builds to crash when initializing JNI [#643](https://github.com/realm/realm-kotlin/issues/643).

### Compatibility
* This release is compatible with:
  * Kotlin 1.6.10.
  * Coroutines 1.5.2-native-mt.
  * AtomicFu 0.17.0.
* Minimum Gradle version: 6.1.1.
* Minimum Android Gradle Plugin version: 4.0.0.
* Minimum Android SDK: 16.

### Internal
* None.


## 0.8.1 (2022-01-18)

### Breaking Changes
* None.

### Enhancements
* None.

### Fixed
* Using a custom module name to fix [#621](https://github.com/realm/realm-kotlin/issues/621).
* Synchronously process project configurations to avoid exceptions when running parallel builds [#626](https://github.com/realm/realm-kotlin/issues/626).
* Update to Kotlin 1.6.10. The `Compatibility` entry for 0.8.0 stating that the project had been updated to Kotlin 1.6.10 was not correct [#640](https://github.com/realm/realm-kotlin/issues/640).

### Compatibility
* This release is compatible with:
  * Kotlin 1.6.10.
  * Coroutines 1.5.2-native-mt.
  * AtomicFu 0.17.0.
* Minimum Gradle version: 6.1.1.  
* Minimum Android Gradle Plugin version: 4.0.0.
* Minimum Android SDK: 16.

### Internal
* Updated to Kotlin 1.6.10.


## 0.8.0 (2021-12-17)

### Breaking Changes
* Reworked configuration hierarchy:
  * Separated common parts of `RealmConfiguraion` and `SyncConfiguration` into `io.realm.Configuration` to avoid polluting the base configuration with local-only options.
  * Changed `Realm.open(RealmConfiguration)` to accept new base configuration with `Realm.open(Configuration)`.
  * Removed option to build `SyncConfiguration`s with `deleteRealmIfMigrationNeeded` option.

### Enhancements
* [Sync] Added support for `User.logOut()` ([#245](https://github.com/realm/realm-kotlin/issues/245)).
* Added support for dates through a new property type: `RealmInstant`.
* Allow to pass schema as a variable containing the involved `KClass`es and build configurations non-fluently ([#389](https://github.com/realm/realm-kotlin/issues/389)).
* Added M1 support for `library-base` variant ([#483](https://github.com/realm/realm-kotlin/issues/483)).

### Fixed
* Gradle metadata for pure Android projects. Now using `io.realm.kotlin:library-base:<VERSION>` should work correctly.
* Compiler plugin symbol lookup happens only on Sourset using Realm ([#544](https://github.com/realm/realm-kotlin/issues/544)).
* Fixed migration exception when opening a synced realm that is already stored in the backend for the first time ([#601](https://github.com/realm/realm-kotlin/issues/604)).

### Compatibility
* This release is compatible with:
  * Kotlin 1.6.10.
  * Coroutines 1.5.2-native-mt.
  * AtomicFu 0.17.0.
* Minimum Gradle version: 6.1.1.  
* Minimum Android Gradle Plugin version: 4.0.0.
* Minimum Android SDK: 16.

### Internal
* Updated to Ktor 1.6.5.
* Updated to AndroidX Startup 1.1.0.
* Updated to Gradle 7.2.
* Updated to Android Gradle Plugin 7.1.0-beta05.
* Updated to NDK 23.1.7779620.
* Updated to Android targetSdk 31.
* Updated to Android compileSdk 31.
* Updated to Android Build Tools 31.0.0.
* Updated to Ktlint version 0.43.0.
* Updated to Ktlint Gradle Plugin 10.2.0.
* Updated to Kotlin Serialization 1.3.0.
* Updated to Detekt 1.19.0-RC1.
* Updated to Dokka 1.6.0.
* Updated to AtomicFu 0.17.0.
* Updated to Realm Core 11.7.0, commit: 5903577608d202ad88f375c1bb2ceedb831f6d7b.


## 0.7.0 (2021-10-31)

### Breaking Changes
* None.

### Enhancements
* Basic MongoDB Realm sync support:
  * Enabled by using library dependency `io.realm.kotlin:library-sync:<VERSION>`
  * Build `AppConfiguration`s through `AppConfiguration.Builder(appId).build()`
  * Linking your app with a MongoDB Realm App through `App.create(appConfiguration)`
  * Log in to a MongoDB Realm App through `App.login(credentials)`. Currently only supports `Credentials.anonymous()` and `Credentials.emailPassword(...)`
  * Create `SyncConfiguration`s through `SyncConfiguration.Builder(user, partitionValue, schema).build()`
  * Create synchronized realm by `Realm.open(syncConfiguration)`

### Fixed
* None.

### Compatibility
* This release is compatible with:
  * Kotlin 1.5.31
  * Coroutines 1.5.2-native-mt
  * AtomicFu 0.16.3

### Internal
* Updated to Realm Core commit: ecfc1bbb734a8520d08f04f12f083641309799b3
* Updated to Ktor 1.6.4.


## 0.6.0 (2021-10-15)

### Breaking Changes
* Rename library dependency from `io.realm.kotlin:library:<VERSION>` to `io.realm.kotlin:library-base:<VERSION>`
* Abstracted public API into interfaces. The interfaces have kept the name of the previous classes so only differences are:
  - Opening a realm: `Realm(configuration)` has changed to `Realm.open(configuration)`
  - Easy construction of simple configurations: `RealmConfiguration(schema = ...)` has changed to `RealmConfiguration.with(schema = ...)`
  - Instantiating a `RealmList` is now done through `realmListOf(...)` or by `Iterable<T>.toRealmList()`
* Make argument to `findLatest` non-nullable: `MutableRealm.findLatest(obj: T?): T?` has changed to `MutableRealm.findLatest(obj: T): T?`
* Allow query arguments to be `null`: `RealmResult.query(query: String = "TRUEPREDICATE", vararg args: Any): RealmResults<T>` has change to `RealmResult.query(query: String = "TRUEPREDICATE", vararg args: Any?): RealmResults<T>`
* Moved `objects(KClass<T>)` and `<reified T> objects()` methods from `BaseRealm` to `TypedRealm`
* Changed `RealmObject.version` into method `RealmObject.version()`.
* Replaced `RuntimeException`s by the explicit exceptions: `IllegalArgumentException`, `IllegalStateException` and `IndexOutOfBoundsException`.
* Throw `Error` an unrecoverable Realm problem happen in the underlying storage engine.
* Removed optional arguments to `RealmConfiguration.with(...)` and `RealmConfiguration.Builder(...)`. Name and path can now only be set through the builder methods.

### Enhancements
* Add support for [JVM target](https://github.com/realm/realm-kotlin/issues/62) supported platforms are: Linux (since Centos7 x86_64), Windows (since 8.1 x86_64) and Macos (x86_64).
* Added support for marking a field as indexed with `@Index`

### Fixed
* Fixed null pointer exceptions when returning an unmanaged object from `MutableRealm.write/writeBlocking`.
* Fixed premature closing of underlying realm of frozen objects returned from `MutableRealm.write/writeBlocking`. (Issue [#477](https://github.com/realm/realm-kotlin/issues/477))

### Compatibility
* This release is compatible with:
  * Kotlin 1.5.31
  * Coroutines 1.5.2-native-mt
  * AtomicFu 0.16.3

### Internal
* Updated to Realm Core commit: 028626880253a62d1c936eed4ef73af80b64b71
* Updated to Kotlin 1.5.31.


## 0.5.0 (2021-08-20)

### Breaking Changes
* Moved `@PrimaryKey` annotation from `io.realm.PrimaryKey` to `io.realm.annotations.PrimaryKey`.

### Enhancements
* Add support for excluding properties from the Realm schema. This is done by either using JVM `@Transient` or the newly added `@io.realm.kotlin.Ignore` annotation. (Issue [#278](https://github.com/realm/realm-kotlin/issues/278)).
* Add support for encrypted Realms. Encryption can be enabled by passing a 64-byte encryption key to the configuration builder. (Issue [#227](https://github.com/realm/realm-kotlin/issues/227))
* Add support for `RealmList` notifications using Kotlin `Flow`s. (Issue [#359](https://github.com/realm/realm-kotlin/issues/359))
* Unmanaged `RealmObject`s can now be added directly to `RealmList`s without having to copy them to Realm beforehand.

### Fixed
* Throw exception when violating primary key uniqueness constraint when importing objects with `copyToRealm`.
* Fix crash caused by premature release of frozen versions (`java.lang.RuntimeException: [18]: Access to invalidated Results objects`)
* Fix optimizations bypassing our custom getter and setter from within a class (Issue [#375](https://github.com/realm/realm-kotlin/issues/375)).

### Compatibility
* This release is compatible with Kotlin 1.5.21 and Coroutines 1.5.0.

### Internal
* Updated to Kotlin 1.5.21.
* Updated Gradle to 7.1.1.
* Updated Android Gradle Plugin to 4.1.0.
* Updated to Android Build Tools 30.0.2.
* Updated to targetSdk 30 for Android.
* Now uses Java 11 to build the project.


## 0.4.1 (2021-07-16)

### Breaking Changes
* None.

### Enhancements
* None.

### Fixed
* Throw exception when violating primary key uniqueness constraint when importing objects with `copyToRealm`.
* Fix crash caused by premature release of frozen versions (`java.lang.RuntimeException: [18]: Access to invalidated Results objects`)

### Compatibility
* This release is compatible with Kotlin 1.5.10 and Coroutines 1.5.0.

### Internal
* None.


## 0.4.0 (2021-07-13)

This release contains a big departure in the architectural design of how Realm is currently implemented. At a high level it moves from "Thread-confined, Live Objects" to "Frozen Objects". The reasons for this shift are discussed [here](https://docs.google.com/document/d/1bGfjbKLD6DSBpTiVwyorSBcMqkUQWedAmmS_VAhL8QU/edit#heading=h.fzlh39twuifc).

At a high level this has a number of implications:

    1. Only one Realm instance (per `RealmConfiguration`) is needed across the entire application.
    2. The only reason for closing the Realm instance is if the Realm file itself needs to be deleted or compacted.
    3. Realm objects can be freely moved and read across threads.
    4. Changes to objects can only be observed through Kotlin Flows. Standard change listener support will come in a future release.
    5. In order to modify Realm Objects, they need to be "live". It is possible to convert a frozen object to a live object inside a
       write transaction using the `MutableRealm.findLatest(obj)` API. Live objects are not accessible outside write transactions.

This new architecture is intended to make it easier to consume and work with Realm, but at the same time, it also introduces a few caveats:

    1. Storing a strong reference to a Realm Object can cause an issue known as "Version pinning". Realm tracks the "distance" between the oldest known version and the latest. So if you store a reference for too long, when other writes are happening, Realm might run out of native memory and crash, or it can lead to an increased file size. It is possible to detect this problem by setting `RealmConfiguration.Builder.maxNumberOfActiveVersions()`. It can be worked around by copying the data out of the Realm and store that instead.

    2. With multiple versions being accessible across threads, it is possible to accidentally compare data from different versions. This could be a potential problem for certain business logic if two objects do not agree on a particular state. If you suspect this is an issue, a `version()` method has been added to all Realm Objects, so it can be inspected for debugging. Previously, Realms thread-confined objects guaranteed this would not happen.

    3. Since the threading model has changed, there is no longer a guarantee that running the same query twice in a row will return the same result. E.g. if a background write is executed between them, the result might change. Previously, this would have resulted in the same result as the Realm state for a particular thread would only update as part of the event loop.


### Breaking Changes
* The Realm instance itself is now thread safe and can be accessed from any thread.
* Objects queried outside write transactions are now frozen by default and can be freely read from any thread.
* As a consequence of the above, when a change listener fires, the changed data can only be observed in the new object received, not in the original, which was possible before this release.
* Removed `Realm.open(configuration: RealmConfiguration)`. Use the interchangeable `Realm(configuration: RealmConfiguration)`-constructor instead.
* Removed all `MutableRealm.create(...)`-variants. Use `MutableRealm.copyToRealm(instance: T): T` instead.

### Enhancements
* A `version()` method has been added to `Realm`, `RealmResults` and `RealmObject`. This returns the version of the data contained. New versions are obtained by observing changes to the object.
* `Realm.observe()`, `RealmResults.observe()` and `RealmObject.observe()` have been added and expose a Flow of updates to the object.
* Add support for suspending writes executed on the Realm Write Dispatcher with `suspend fun <R> write(block: MutableRealm.() -> R): R`
* Add support for setting background write and notification dispatchers with `RealmConfigruation.Builder.notificationDispatcher(dispatcher: CoroutineDispatcher)` and `RealmConfiguration.Builder.writeDispatcher(dispatcher: CoroutineDispatcher)`
* Add support for retrieving the latest version of an object inside a write transaction with `<T : RealmObject> MutableRealm.findLatests(obj: T?): T?`

### Fixed
* None.

### Compatibility
* This release is compatible with Kotlin 1.5.10 and Coroutines 1.5.0.

### Internal
* Updated `com.gradle.plugin-publish` to 0.15.0.
* Updated to Realm Core commit: 4cf63d689ba099057345f122265cbb880a8eb19d.
* Updated to Android NDK: 22.1.7171670.
* Introduced usage of `kotlinx.atomicfu`: 0.16.1.


## 0.3.2 (2021-07-06)

### Breaking Changes
* None.

### Enhancements
* None.

### Fixed
* [Bug](https://github.com/realm/realm-kotlin/issues/334) in `copyToRealm` causing a `RealmList` not to be saved as part of the model.

### Compatibility
* This release is compatible with Kotlin 1.5.10 and Coroutines 1.5.0.

### Internal
* None.


## 0.3.1 (2021-07-02)

### Breaking Changes
* None.

### Enhancements
* None.

### Fixed
* Android Release build variant (AAR) was stripped from all classes due to presence of `isMinifyEnabled` flag in the library module. The flag is removed now.


### Compatibility
* This release is compatible with Kotlin 1.5.10 and Coroutines 1.5.0.

### Internal
* None.


## 0.3.0 (2021-07-01)

### Breaking Changes
* None.

### Enhancements
* [Support Apple Release builds](https://github.com/realm/realm-kotlin/issues/142).
* Enabling [shrinker](https://github.com/realm/realm-kotlin/issues/293) for Android Release builds.
* Added support for `RealmList` as supported field in model classes. A `RealmList` is used to model one-to-many relationships in a Realm object.
* Schema migration is handled automatically when adding or removing a property or class to the model without specifying a `schemaVersion`.
If a class or column is renamed you need to set a greater `schemaVersion` to migrate the Realm (note: currently renaming will not copy data to the new column). Alternatively `deleteRealmIfMigrationNeeded` could be set to (without setting `schemaVersion`) to delete the Realm file if an automatic migration is not possible. Fixes [#284](https://github.com/realm/realm-kotlin/issues/284).

### Fixed
* None.

### Compatibility
* This release is compatible with Kotlin 1.5.10 and Coroutines 1.5.0.

### Internal
* None.


## 0.2.0 (2021-06-09)

### Breaking Changes
* The Realm Kotlin Gradle plugin has changed name from `realm-kotlin` to `io.realm.kotlin` to align with Gradle Plugin Portal requirements.

### Enhancements
* The Realm Kotlin Gradle plugin is now available on Gradle Plugin Portal and can be used with the Plugin DSL and `gradlePluginPortal()` as the buildscript repository. A minimal setup of using this approach can be found [here](https://plugins.gradle.org/plugin/io.realm.kotlin).

### Fixed
* None.

### Compatibility
* This release is compatible with Kotlin 1.5.10 and Coroutines 1.5.0.

### Internal
* Updated to Realm Core commit: ed9fbb907e0b5e97e0e2d5b8efdc0951b2eb980c.


## 0.1.0 (2021-05-07)

This is the first public Alpha release of the Realm Kotlin SDK for Android and Kotlin Multiplatform.

A minimal setup for including this library looks like this:

```
// Top-level build.gradle file
buildscript {
    repositories {
        mavenCentral()
    }
    dependencies {
        classpath("io.realm.kotlin:gradle-plugin:0.1.0")
    }
}

allprojects {
    repositories {
    	mavenCentral()
    }
}

// Project build.gradle file
// Only include multiplatform if building a multiplatform project.
plugins {
	kotlin("multiplatform")
	id("com.android.library")
	id("realm-kotlin")
}
```

See the [README](https://github.com/realm/realm-kotlin#readme) for more information.

Please report any issues [here](https://github.com/realm/realm-kotlin/issues/new).<|MERGE_RESOLUTION|>--- conflicted
+++ resolved
@@ -6,13 +6,10 @@
 * None.
 
 ### Enhancements
-<<<<<<< HEAD
-* Support for RealmLists, RealmSets and RealmDictionaries in `RealmAny`. This is only supported in the local database, Device Sync support will come in a future release. (Issue [#1434](https://github.com/realm/realm-kotlin/issues/1434))
-=======
+* Support for RealmLists and RealmDictionaries in `RealmAny`. This is only supported in the local database, Device Sync support will come in a future release. (Issue [#1434](https://github.com/realm/realm-kotlin/issues/1434))
 * [Sync] Added option to use managed WebSockets via OkHttp instead of Realm's built-in WebSocket client for Sync traffic (Only Android and JVM targets for now). Managed WebSockets offer improved support for proxies and firewalls that require authentication. This feature is currently opt-in and can be enabled by using `AppConfiguration.usePlatformNetworking()`. Managed WebSockets will become the default in a future version. (PR [#1528](https://github.com/realm/realm-kotlin/pull/1528)).
 * `AutoClientResetFailed` exception now reports as the throwable cause any user exceptions that might occur during a client reset. (Issue [#1580](https://github.com/realm/realm-kotlin/issues/1580))
 * The Unpacking of JVM native library will use the current library version instead of a calculated hash for the path. (Issue [#1617](https://github.com/realm/realm-kotlin/issues/1617)).
->>>>>>> 3d7df67e
 
 ### Fixed
 * Cache notification callback JNI references at startup to ensure that symbols can be resolved in core callbacks. (Issue [#1577](https://github.com/realm/realm-kotlin/issues/1577))
@@ -34,14 +31,10 @@
 * Minimum R8: 8.0.34.
 
 ### Internal
-<<<<<<< HEAD
-* Updated to Realm Core 14.0.0-beta, commit 4926641c6cf2948fa494624ee802bb8cbc21387f.
-=======
 * Update to Ktor 2.3.4.
 * Updated to CMake 3.27.7
-* Updated to Realm Core 13.26.0, commit 5533505d18fda93a7a971d58a191db5005583c92.
+* Updated to Realm Core 14.0.0-beta, commit 4926641c6cf2948fa494624ee802bb8cbc21387f.
 * Adding Sync tests via Github Action.
->>>>>>> 3d7df67e
 
 
 ## 1.13.1-SNAPSHOT (YYYY-MM-DD)
