<<<<<<< HEAD
=======
## 0.4.0 (YYYY-MM-DD)

This release contains a big depature in the architectural design of how Realm is currently implemented. At a high level it moves from "Thread-confined, Live Objects" to "Frozen Objects". The reasons for this shift are discussed [here](https://docs.google.com/document/d/1bGfjbKLD6DSBpTiVwyorSBcMqkUQWedAmmS_VAhL8QU/edit#heading=h.fzlh39twuifc). 

At a high level this has a number of implications:

    1. Only one Realm instance (per `RealmConfiguration`) is needed across the entire application. 
    2. The only reason for closing the Realm instance is if the Realm file itself needs to be deleted or compacted.
    3. Realm objects can be freely moved and read across threads.
    4. Changes to objects can only be observered through Kotlin Flows. Standard change listener support will come in a future release.
    5. In order to modify Realm Objects, they need to be "live". It is possible to convert a frozen object to a live object inside a 
       write transaction using the `MutableRealm.findLatest(obj)` API. Live objects are not accessible outside write transactions.

This new architecture is intended to make it easier to consume and work with Realm, but at the same time, it also introduces a few caveats:

    1. Storing a strong reference to a Realm Object can cause an issue known as "Version pinning". Realm tracks the "distance" between the oldest known version and the latest. So if you store a reference for too long, when other writes are happening, Realm might run out of native memory and crash, or it can lead to an increased file size. It is possible to detect this problem by setting `RealmConfiguration.Builder.maxNumberOfActiveVersions()`. It can be worked around by copying the data out of the Realm and store that instead.

    2. With multiple versions being accessible across threads, it is possible to accidentially compare data from different versions. This could be a potential problem for certain buisness logic if two objects do not agree on a particular state. If you suspect this is an issue, a `version()` method has been added to all Realm Objects, so it can be inspected for debugging. Previously, Realms thread-confined objects guaranteed this would not happen.
    
    3. Since the threading model has changed, there is no longer a guarantee that running the same query twice in a row will return the same result. E.g. if a background write executed between them, the result might change. Previously, this would have resulted in the same result as the Realm state for a particular thread would only update as part of the event loop.


### Breaking Changes
* The Realm instance itself is now thread safe and can be accessed from any thread. 
* Objects queried outside write transactions are now frozen by default and can be freely read from any thread.
* As a consequence of the above, when a change listener fires, the changed data can only be observed in the new object received, not in the original, which was possible before this release.
* Removed `Realm.open(configuration: RealmConfiguration)`. Use the interchangeable `Realm(configuration: RealmConfiguration)`-constructor instead.
* Removed all `MutableRealm.create(...)`-variants. Use `MutableRealm.copyToRealm(instance: T): T` instead.

### Enhancements
* A `version()` method has been added to `Realm`, `RealmResults` and `RealmObject`. This returns the version of the data contained. New versions are obtained by observing changes to the object.
* `Realm.observe()`, `RealmResults.observe()` and `RealmObject.observe()` has been added and expose a Flow of updates to the object.
* Add support for suspending writes executed on the Realm Write Dispatcher with `suspend fun <R> write(block: MutableRealm.() -> R): R`
* Add support for setting background write and notification dispatchers with `RealmConfigruation.Builder.notificationDispatcher(dispatcher: CoroutineDispatcher)` and `RealmConfiguration.Builder.writeDispatcher(dispatcher: CoroutineDispatcher)`
* Add support for retrieving the latest version of an object inside a write transaction with `<T : RealmObject> MutableRealm.findLatests(obj: T?): T?`

### Fixed
* None.

### Compatibility
* This release is compatible with Kotlin 1.5.20 and Coroutines 1.5.0.

### Internal
* Updated `com.gradle.plugin-publish` to 0.15.0.
* Updated Kotlin support to 1.5.20.
* Updated to Realm Core commit: 4cf63d689ba099057345f122265cbb880a8eb19d.
* Updated to Android NDK: 22.1.7171670.
* Introduced usage of `kotlinx.atomicfu`: 0.16.1.


>>>>>>> b3a605ab
## 0.3.2 (2021-07-06)

### Breaking Changes
* None.

### Enhancements
* None.

### Fixed
* [Bug](https://github.com/realm/realm-kotlin/issues/334) in `copyToRealm` causing a `RealmList` not to be saved as part of the model.

### Compatibility
* This release is compatible with Kotlin 1.5.10 and Coroutines 1.5.0.

### Internal
* None.


## 0.3.1 (2021-07-02)

### Breaking Changes
* None.

### Enhancements
* None.

### Fixed
* Android Release build variant (AAR) was stripped from all classes due to presence of `isMinifyEnabled` flag in the library module. The flag is removed now.


### Compatibility
* This release is compatible with Kotlin 1.5.10 and Coroutines 1.5.0.

### Internal
* None.

<<<<<<< HEAD

=======
>>>>>>> b3a605ab
## 0.3.0 (2021-07-01)

### Breaking Changes
* None.

### Enhancements
* [Support Apple Release builds](https://github.com/realm/realm-kotlin/issues/142).
* Enabling [shrinker](https://github.com/realm/realm-kotlin/issues/293) for Android Release builds.
* Added support for `RealmList` as supported field in model classes. A `RealmList` is used to model one-to-many relationships in a Realm object.
* Schema migration is handled automatically when adding or removing a property or class to the model without specifying a `schemaVersion`.
If a class or column is renamed you need to set a greater `schemaVersion` to migrate the Realm (note: currently renaming will not copy data to the new column). Alternatively `deleteRealmIfMigrationNeeded` could be set to (without setting `schemaVersion`) to delete the Realm file if an automatic migration is not possible. Fixes [#284](https://github.com/realm/realm-kotlin/issues/284).

### Fixed
* None.

### Compatibility
* This release is compatible with Kotlin 1.5.10 and Coroutines 1.5.0.

### Internal
* None.


## 0.2.0 (2021-06-09)

### Breaking Changes
* The Realm Kotlin Gradle plugin has changed name from `realm-kotlin` to `io.realm.kotlin` to align with Gradle Plugin Portal requirements.

### Enhancements
* The Realm Kotlin Gradle plugin is now available on Gradle Plugin Portal and can be used with the Plugin DSL and `gradlePluginPortal()` as the buildscript repository. A minimal setup of using this approach can be found [here](https://plugins.gradle.org/plugin/io.realm.kotlin).

### Fixed
* None.

### Compatibility
* This release is compatible with Kotlin 1.5.10 and Coroutines 1.5.0.

### Internal
* Updated to Realm Core commit: ed9fbb907e0b5e97e0e2d5b8efdc0951b2eb980c.


## 0.1.0 (2021-05-07)

This is the first public Alpha release of the Realm Kotlin SDK for Android and Kotlin Multiplatform.

A minimal setup for including this library looks like this:

```
// Top-level build.gradle file
buildscript {
    repositories {
        mavenCentral()
    }
    dependencies {
        classpath("io.realm.kotlin:gradle-plugin:0.1.0")
    }
}

allprojects {
    repositories {
    	mavenCentral()
    }
}

// Project build.gradle file
// Only include multiplatform if building a multiplatform project.
plugins {
	kotlin("multiplatform")
	id("com.android.library")
	id("realm-kotlin")
}
```

See the [README](https://github.com/realm/realm-kotlin#readme) for more information.

Please report any issues [here](https://github.com/realm/realm-kotlin/issues/new).<|MERGE_RESOLUTION|>--- conflicted
+++ resolved
@@ -1,5 +1,3 @@
-<<<<<<< HEAD
-=======
 ## 0.4.0 (YYYY-MM-DD)
 
 This release contains a big depature in the architectural design of how Realm is currently implemented. At a high level it moves from "Thread-confined, Live Objects" to "Frozen Objects". The reasons for this shift are discussed [here](https://docs.google.com/document/d/1bGfjbKLD6DSBpTiVwyorSBcMqkUQWedAmmS_VAhL8QU/edit#heading=h.fzlh39twuifc). 
@@ -50,7 +48,6 @@
 * Introduced usage of `kotlinx.atomicfu`: 0.16.1.
 
 
->>>>>>> b3a605ab
 ## 0.3.2 (2021-07-06)
 
 ### Breaking Changes
@@ -87,10 +84,7 @@
 ### Internal
 * None.
 
-<<<<<<< HEAD
 
-=======
->>>>>>> b3a605ab
 ## 0.3.0 (2021-07-01)
 
 ### Breaking Changes
