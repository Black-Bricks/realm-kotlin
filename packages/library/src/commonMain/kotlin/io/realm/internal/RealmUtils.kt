--- conflicted
+++ resolved
@@ -2,7 +2,8 @@
  * Copyright 2021 Realm Inc.
  *
  * Licensed under the Apache License, Version 2.0 (the "License");
- * you may not use this file except in compliance with the License.
+ * you may not use th
+ * is file except in compliance with the License.
  * You may obtain a copy of the License at
  *
  * http://www.apache.org/licenses/LICENSE-2.0
@@ -16,10 +17,6 @@
 
 package io.realm.internal
 
-<<<<<<< HEAD
-import io.realm.RealmConfiguration
-=======
->>>>>>> b3a605ab
 import io.realm.RealmList
 import io.realm.RealmObject
 import io.realm.interop.RealmInterop
@@ -71,11 +68,7 @@
 @Suppress("TooGenericExceptionCaught") // Remove when errors are properly typed in https://github.com/realm/realm-kotlin/issues/70
 fun <T : RealmObject> create(
     mediator: Mediator,
-<<<<<<< HEAD
-    realm: NativePointer,
-=======
     realm: RealmReference,
->>>>>>> b3a605ab
     type: KClass<T>,
     primaryKey: Any?
 ): T {
@@ -104,11 +97,7 @@
 
 fun <T : RealmObject> copyToRealm(
     mediator: Mediator,
-<<<<<<< HEAD
-    realmPointer: NativePointer,
-=======
     realmPointer: RealmReference,
->>>>>>> b3a605ab
     instance: T,
     cache: MutableMap<RealmObjectInternal, RealmObjectInternal> = mutableMapOf()
 ): T {
@@ -154,11 +143,7 @@
 @Suppress("LongParameterList")
 private fun <T : RealmObject> processListMember(
     mediator: Mediator,
-<<<<<<< HEAD
-    realmPointer: NativePointer,
-=======
     realmPointer: RealmReference,
->>>>>>> b3a605ab
     cache: MutableMap<RealmObjectInternal, RealmObjectInternal>,
     member: KMutableProperty1<T, Any?>,
     target: T,
